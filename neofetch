--- conflicted
+++ resolved
@@ -780,11 +780,7 @@
 # Default: 'auto'
 # Values:  'auto', 'distro_name'
 # Flag:    --ascii_distro
-<<<<<<< HEAD
-# NOTE: AIX, Asahi, Hash, Alpine, AlterLinux, Amazon, Anarchy, Android, instantOS,
-=======
-# NOTE: AIX, Hash, Alpine, AlterLinux, Amazon, AmogOS, Anarchy, Android, instantOS,
->>>>>>> 74b4347d
+# NOTE: AIX, Asahi, Hash, Alpine, AlterLinux, Amazon, AmogOS, Anarchy, Android, instantOS,
 #       Antergos, antiX, "AOSC OS", "AOSC OS/Retro", Apricity, ArchCraft,
 #       ArcoLinux, ArchBox, ARCHlabs, ArchStrike, XFerience, ArchMerge, Arch,
 #       Artix, Arya, Bedrock, BigLinux, Bitrig, BlackArch, BLAG, BlankOn, BlueLight,
@@ -5236,11 +5232,7 @@
     --ascii_colors x x x x x x  Colors to print the ascii art
     --ascii_distro distro       Which Distro's ascii art to print
 
-<<<<<<< HEAD
-                                NOTE: AIX, Asahi, Hash, Alpine, AlterLinux, Amazon, Anarchy, Android,
-=======
-                                NOTE: AIX, Hash, Alpine, AlterLinux, Amazon, AmogOS, Anarchy, Android,
->>>>>>> 74b4347d
+                                NOTE: AIX, Asahi, Hash, Alpine, AlterLinux, Amazon, AmogOS, Anarchy, Android,
                                 instantOS, Antergos, antiX, \"AOSC OS\", \"AOSC OS/Retro\",
                                 Apricity, ArchCraft, ArcoLinux, ArchBox, ARCHlabs, ArchStrike,
                                 XFerience, ArchMerge, Arch, Artix, Arya, Bedrock, BigLinux, Bitrig,
