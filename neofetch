#!/usr/bin/env bash
# vim: noai:ts=4:sw=4:expandtab
# shellcheck source=/dev/null
# shellcheck disable=2009 disable=2153 disable=2154 disable=2243 disable=2244
#
# Neofetch: A command-line system information tool written in bash 3.2+.
# https://github.com/dylanaraps/neofetch
#
# The MIT License (MIT)
#
# Copyright (c) 2015-2021 Dylan Araps
#
# Permission is hereby granted, free of charge, to any person obtaining a copy
# of this software and associated documentation files (the "Software"), to deal
# in the Software without restriction, including without limitation the rights
# to use, copy, modify, merge, publish, distribute, sublicense, and/or sell
# copies of the Software, and to permit persons to whom the Software is
# furnished to do so, subject to the following conditions:
#
# The above copyright notice and this permission notice shall be included in all
# copies or substantial portions of the Software.
#
# THE SOFTWARE IS PROVIDED "AS IS", WITHOUT WARRANTY OF ANY KIND, EXPRESS OR
# IMPLIED, INCLUDING BUT NOT LIMITED TO THE WARRANTIES OF MERCHANTABILITY,
# FITNESS FOR A PARTICULAR PURPOSE AND NONINFRINGEMENT. IN NO EVENT SHALL THE
# AUTHORS OR COPYRIGHT HOLDERS BE LIABLE FOR ANY CLAIM, DAMAGES OR OTHER
# LIABILITY, WHETHER IN AN ACTION OF CONTRACT, TORT OR OTHERWISE, ARISING FROM,
# OUT OF OR IN CONNECTION WITH THE SOFTWARE OR THE USE OR OTHER DEALINGS IN THE
# SOFTWARE.

version=7.3.3

# Fallback to a value of '5' for shells which support bash
# but do not set the 'BASH_' shell variables (osh).
bash_version=${BASH_VERSINFO[0]:-5}
shopt -s eval_unsafe_arith &>/dev/null

sys_locale=${LANG:-C}
XDG_CONFIG_HOME=${XDG_CONFIG_HOME:-${HOME}/.config}
PATH=$PATH:/usr/xpg4/bin:/usr/sbin:/sbin:/usr/etc:/usr/libexec
reset='\e[0m'
shopt -s nocasematch extglob

# Speed up script by not using unicode.
LC_ALL=C
LANG=C

# Fix issues with gsettings.
[[ -z $GIO_EXTRA_MODULES ]] && export GIO_EXTRA_MODULES=/usr/lib/x86_64-linux-gnu/gio/modules/

# Neofetch default config.
read -rd '' config <<'EOF'
# See this wiki page for more info:
# https://github.com/dylanaraps/neofetch/wiki/Customizing-Info
print_info() {
    info title
    info underline

    info "OS" distro
    info "Host" model
    info "Kernel" kernel
    info "Uptime" uptime
    info "Packages" packages
    info "Shell" shell
    info "Resolution" resolution
    info "DE" de
    info "WM" wm
    info "WM Theme" wm_theme
    info "Theme" theme
    info "Icons" icons
    info "Cursor" cursor
    info "Terminal" term
    info "Terminal Font" term_font
    info "CPU" cpu
    info "GPU" gpu
    info "Memory" memory
    info "Network" network

    # info "GPU Driver" gpu_driver  # Linux/macOS only
    # info "Disk" disk
    # info "Battery" battery
    # info "Power Adapter" power_adapter # macOS only
    # info "Font" font
    # info "Song" song
    # [[ "$player" ]] && prin "Music Player" "$player"
    # info "Local IP" local_ip
    # info "Public IP" public_ip
    # info "Users" users
    # info "Locale" locale  # This only works on glibc systems.

    # info "Java" java_ver
    # info "Python" python_ver
    # info "Node" node_ver

    info cols
}

# Title


# Hide/Show Fully qualified domain name.
#
# Default:  'off'
# Values:   'on', 'off'
# Flag:     --title_fqdn
title_fqdn="off"


# Kernel


# Shorten the output of the kernel function.
#
# Default:  'on'
# Values:   'on', 'off'
# Flag:     --kernel_shorthand
# Supports: Everything except *BSDs (except PacBSD and PC-BSD)
#
# Example:
# on:  '4.8.9-1-ARCH'
# off: 'Linux 4.8.9-1-ARCH'
kernel_shorthand="on"


# Distro


# Shorten the output of the distro function
#
# Default:  'off'
# Values:   'on', 'tiny', 'off'
# Flag:     --distro_shorthand
# Supports: Everything except Windows and Haiku
distro_shorthand="off"

# Show/Hide OS Architecture.
# Show 'x86_64', 'x86' and etc in 'Distro:' output.
#
# Default: 'on'
# Values:  'on', 'off'
# Flag:    --os_arch
#
# Example:
# on:  'Arch Linux x86_64'
# off: 'Arch Linux'
os_arch="on"


# Uptime


# Shorten the output of the uptime function
#
# Default: 'on'
# Values:  'on', 'tiny', 'off'
# Flag:    --uptime_shorthand
#
# Example:
# on:   '2 days, 10 hours, 3 mins'
# tiny: '2d 10h 3m'
# off:  '2 days, 10 hours, 3 minutes'
uptime_shorthand="on"


# Memory


# Show memory percentage in output.
#
# Default: 'off'
# Values:  'on', 'off'
# Flag:    --memory_percent
#
# Example:
# on:   '1801MiB / 7881MiB (22%)'
# off:  '1801MiB / 7881MiB'
memory_percent="on"

# Change memory output unit.
#
# Default: 'mib'
# Values:  'kib', 'mib', 'gib', 'tib'
# Flag:    --memory_unit
#
# Example:
# kib  '1020928KiB / 7117824KiB'
# mib  '1042MiB / 6951MiB'
# gib: ' 0.98GiB / 6.79GiB'
memory_unit="gib"

# Change memory output precision.
#
# Default: '2'
# Values: integer ≥ 0
# Flag:    --memory_precision
mem_precision=2

# Packages


# Show/Hide Package Manager names.
#
# Default: 'tiny'
# Values:  'on', 'tiny' 'off'
# Flag:    --package_managers
#
# Example:
# on:   '998 (pacman), 8 (flatpak), 4 (snap)'
# tiny: '908 (pacman, flatpak, snap)'
# off:  '908'
package_managers="on"


# Shell


# Show the path to $SHELL
#
# Default: 'off'
# Values:  'on', 'off'
# Flag:    --shell_path
#
# Example:
# on:  '/bin/bash'
# off: 'bash'
shell_path="off"

# Show $SHELL version
#
# Default: 'on'
# Values:  'on', 'off'
# Flag:    --shell_version
#
# Example:
# on:  'bash 4.4.5'
# off: 'bash'
shell_version="on"


# CPU


# CPU speed type
#
# Default: 'bios_limit'
# Values: 'scaling_cur_freq', 'scaling_min_freq', 'scaling_max_freq', 'bios_limit'.
# Flag:    --speed_type
# Supports: Linux with 'cpufreq'
# NOTE: Any file in '/sys/devices/system/cpu/cpu0/cpufreq' can be used as a value.
speed_type="bios_limit"

# CPU speed shorthand
#
# Default: 'off'
# Values: 'on', 'off'.
# Flag:    --speed_shorthand
# NOTE: This flag is not supported in systems with CPU speed less than 1 GHz
#
# Example:
# on:    'i7-6500U (4) @ 3.1GHz'
# off:   'i7-6500U (4) @ 3.100GHz'
speed_shorthand="on"

# Enable/Disable CPU brand in output.
#
# Default: 'on'
# Values:  'on', 'off'
# Flag:    --cpu_brand
#
# Example:
# on:   'Intel i7-6500U'
# off:  'i7-6500U (4)'
cpu_brand="on"

# CPU Speed
# Hide/Show CPU speed.
#
# Default: 'on'
# Values:  'on', 'off'
# Flag:    --cpu_speed
#
# Example:
# on:  'Intel i7-6500U (4) @ 3.1GHz'
# off: 'Intel i7-6500U (4)'
cpu_speed="on"

# CPU Cores
# Display CPU cores in output
#
# Default: 'logical'
# Values:  'logical', 'physical', 'off'
# Flag:    --cpu_cores
# Support: 'physical' doesn't work on BSD.
#
# Example:
# logical:  'Intel i7-6500U (4) @ 3.1GHz' (All virtual cores)
# physical: 'Intel i7-6500U (2) @ 3.1GHz' (All physical cores)
# off:      'Intel i7-6500U @ 3.1GHz'
cpu_cores="logical"

# CPU Temperature
# Hide/Show CPU temperature.
# Note the temperature is added to the regular CPU function.
#
# Default: 'off'
# Values:  'C', 'F', 'off'
# Flag:    --cpu_temp
# Supports: Linux, BSD
# NOTE: For FreeBSD and NetBSD-based systems, you'll need to enable
#       coretemp kernel module. This only supports newer Intel processors.
#
# Example:
# C:   'Intel i7-6500U (4) @ 3.1GHz [27.2°C]'
# F:   'Intel i7-6500U (4) @ 3.1GHz [82.0°F]'
# off: 'Intel i7-6500U (4) @ 3.1GHz'
cpu_temp="off"


# GPU


# Enable/Disable GPU Brand
#
# Default: 'on'
# Values:  'on', 'off'
# Flag:    --gpu_brand
#
# Example:
# on:  'AMD HD 7950'
# off: 'HD 7950'
gpu_brand="on"

# Which GPU to display
#
# Default: 'all'
# Values:  'all', 'dedicated', 'integrated'
# Flag:    --gpu_type
# Supports: Linux
#
# Example:
# all:
#   GPU1: AMD HD 7950
#   GPU2: Intel Integrated Graphics
#
# dedicated:
#   GPU1: AMD HD 7950
#
# integrated:
#   GPU1: Intel Integrated Graphics
gpu_type="all"


# Resolution


# Display refresh rate next to each monitor
# Default: 'off'
# Values:  'on', 'off'
# Flag:    --refresh_rate
# Supports: Doesn't work on Windows.
#
# Example:
# on:  '1920x1080 @ 60Hz'
# off: '1920x1080'
refresh_rate="on"


# Gtk Theme / Icons / Font


# Shorten output of GTK Theme / Icons / Font
#
# Default: 'off'
# Values:  'on', 'off'
# Flag:    --gtk_shorthand
#
# Example:
# on:  'Numix, Adwaita'
# off: 'Numix [GTK2], Adwaita [GTK3]'
gtk_shorthand="off"


# Enable/Disable gtk2 Theme / Icons / Font
#
# Default: 'on'
# Values:  'on', 'off'
# Flag:    --gtk2
#
# Example:
# on:  'Numix [GTK2], Adwaita [GTK3]'
# off: 'Adwaita [GTK3]'
gtk2="on"

# Enable/Disable gtk3 Theme / Icons / Font
#
# Default: 'on'
# Values:  'on', 'off'
# Flag:    --gtk3
#
# Example:
# on:  'Numix [GTK2], Adwaita [GTK3]'
# off: 'Numix [GTK2]'
gtk3="on"

# Enable/Disable Qt Theme / Icons / Font
#
# Default: 'on'
# Values:  'on', 'off'
# Flag:    --qt
#
# Example:
# on:  'Breeze [Qt], Arc [GTK3]'
# off: 'Arc [GTK3]'
qt="on"

# IP Address


# Website to ping for the public IP
#
# Default: 'http://ident.me'
# Values:  'url'
# Flag:    --ip_host
public_ip_host="http://ident.me"

# Public IP timeout.
#
# Default: '2'
# Values:  'int'
# Flag:    --ip_timeout
public_ip_timeout=2

# Local IP interface
#
# Default: 'auto' (interface of default route)
# Values:  'auto', 'en0', 'en1'
# Flag:    --ip_interface
local_ip_interface=('auto')


# Desktop Environment


# Show Desktop Environment version
#
# Default: 'on'
# Values:  'on', 'off'
# Flag:    --de_version
de_version="on"


# Disk


# Which disks to display.
# The values can be any /dev/sdXX, mount point or directory.
# NOTE: By default we only show the disk info for '/'.
#
# Default: '/'
# Values:  '/', '/dev/sdXX', '/path/to/drive'.
# Flag:    --disk_show
#
# Example:
# disk_show=('/' '/dev/sdb1'):
#      'Disk (/): 74G / 118G (66%)'
#      'Disk (/mnt/Videos): 823G / 893G (93%)'
#
# disk_show=('/'):
#      'Disk (/): 74G / 118G (66%)'
#
disk_show=('/')

# Disk subtitle.
# What to append to the Disk subtitle.
#
# Default: 'mount'
# Values:  'mount', 'name', 'dir', 'none'
# Flag:    --disk_subtitle
#
# Example:
# name:   'Disk (/dev/sda1): 74G / 118G (66%)'
#         'Disk (/dev/sdb2): 74G / 118G (66%)'
#
# mount:  'Disk (/): 74G / 118G (66%)'
#         'Disk (/mnt/Local Disk): 74G / 118G (66%)'
#         'Disk (/mnt/Videos): 74G / 118G (66%)'
#
# dir:    'Disk (/): 74G / 118G (66%)'
#         'Disk (Local Disk): 74G / 118G (66%)'
#         'Disk (Videos): 74G / 118G (66%)'
#
# none:   'Disk: 74G / 118G (66%)'
#         'Disk: 74G / 118G (66%)'
#         'Disk: 74G / 118G (66%)'
disk_subtitle="mount"

# Disk percent.
# Show/Hide disk percent.
#
# Default: 'on'
# Values:  'on', 'off'
# Flag:    --disk_percent
#
# Example:
# on:  'Disk (/): 74G / 118G (66%)'
# off: 'Disk (/): 74G / 118G'
disk_percent="on"


# Song


# Manually specify a music player.
#
# Default: 'auto'
# Values:  'auto', 'player-name'
# Flag:    --music_player
#
# Available values for 'player-name':
#
# amarok
# audacious
# banshee
# bluemindo
# clementine
# cmus
# deadbeef
# deepin-music
# dragon
# elisa
# exaile
# gnome-music
# gmusicbrowser
# gogglesmm
# guayadeque
# io.elementary.music
# iTunes
# Music
# juk
# lollypop
# MellowPlayer
# mocp
# mopidy
# mpd
# muine
# netease-cloud-music
# olivia
# playerctl
# pogo
# pragha
# qmmp
# quodlibet
# rhythmbox
# sayonara
# smplayer
# spotify
# strawberry
# tauonmb
# tomahawk
# vlc
# xmms2d
# xnoise
# yarock
music_player="auto"

# Format to display song information.
#
# Default: '%artist% - %album% - %title%'
# Values:  '%artist%', '%album%', '%title%'
# Flag:    --song_format
#
# Example:
# default: 'Song: Jet - Get Born - Sgt Major'
song_format="%artist% - %album% - %title%"

# Print the Artist, Album and Title on separate lines
#
# Default: 'off'
# Values:  'on', 'off'
# Flag:    --song_shorthand
#
# Example:
# on:  'Artist: The Fratellis'
#      'Album: Costello Music'
#      'Song: Chelsea Dagger'
#
# off: 'Song: The Fratellis - Costello Music - Chelsea Dagger'
song_shorthand="off"

# 'mpc' arguments (specify a host, password etc).
#
# Default:  ''
# Example: mpc_args=(-h HOST -P PASSWORD)
mpc_args=()


# Text Colors


# Text Colors
#
# Default:  'distro'
# Values:   'distro', 'num' 'num' 'num' 'num' 'num' 'num'
# Flag:     --colors
#
# Each number represents a different part of the text in
# this order: 'title', '@', 'underline', 'subtitle', 'colon', 'info'
#
# Example:
# colors=(distro)      - Text is colored based on Distro colors.
# colors=(4 6 1 8 8 6) - Text is colored in the order above.
colors=(distro)


# Text Options


# Toggle bold text
#
# Default:  'on'
# Values:   'on', 'off'
# Flag:     --bold
bold="on"

# Enable/Disable Underline
#
# Default:  'on'
# Values:   'on', 'off'
# Flag:     --underline
underline_enabled="on"

# Underline character
#
# Default:  '-'
# Values:   'string'
# Flag:     --underline_char
underline_char="-"


# Info Separator
# Replace the default separator with the specified string.
#
# Default:  ':'
# Flag:     --separator
#
# Example:
# separator="->":   'Shell-> bash'
# separator=" =":   'WM = dwm'
separator=":"


# Color Blocks


# Color block range
# The range of colors to print.
#
# Default:  '0', '15'
# Values:   'num'
# Flag:     --block_range
#
# Example:
#
# Display colors 0-7 in the blocks.  (8 colors)
# neofetch --block_range 0 7
#
# Display colors 0-15 in the blocks. (16 colors)
# neofetch --block_range 0 15
block_range=(0 15)

# Toggle color blocks
#
# Default:  'on'
# Values:   'on', 'off'
# Flag:     --color_blocks
color_blocks="on"

# Color block width in spaces
#
# Default:  '3'
# Values:   'num'
# Flag:     --block_width
block_width=3

# Color block height in lines
#
# Default:  '1'
# Values:   'num'
# Flag:     --block_height
block_height=1

# Color Alignment
#
# Default: 'auto'
# Values: 'auto', 'num'
# Flag: --col_offset
#
# Number specifies how far from the left side of the terminal (in spaces) to
# begin printing the columns, in case you want to e.g. center them under your
# text.
# Example:
# col_offset="auto" - Default behavior of neofetch
# col_offset=7      - Leave 7 spaces then print the colors
col_offset="auto"

# Progress Bars


# Bar characters
#
# Default:  '-', '='
# Values:   'string', 'string'
# Flag:     --bar_char
#
# Example:
# neofetch --bar_char 'elapsed' 'total'
# neofetch --bar_char '-' '='
bar_char_elapsed="-"
bar_char_total="="

# Toggle Bar border
#
# Default:  'on'
# Values:   'on', 'off'
# Flag:     --bar_border
bar_border="on"

# Progress bar length in spaces
# Number of chars long to make the progress bars.
#
# Default:  '15'
# Values:   'num'
# Flag:     --bar_length
bar_length=15

# Progress bar colors
# When set to distro, uses your distro's logo colors.
#
# Default:  'distro', 'distro'
# Values:   'distro', 'num'
# Flag:     --bar_colors
#
# Example:
# neofetch --bar_colors 3 4
# neofetch --bar_colors distro 5
bar_color_elapsed="distro"
bar_color_total="distro"


# Info display
# Display a bar with the info.
#
# Default: 'off'
# Values:  'bar', 'infobar', 'barinfo', 'off'
# Flags:   --memory_display
#          --battery_display
#          --disk_display
#
# Example:
# bar:     '[---=======]'
# infobar: 'info [---=======]'
# barinfo: '[---=======] info'
# off:     'info'
memory_display="off"
battery_display="off"
disk_display="off"


# Backend Settings


# Image backend.
#
# Default:  'ascii'
# Values:   'ascii', 'caca', 'catimg', 'chafa', 'jp2a', 'iterm2', 'off',
#           'pot', 'termpix', 'pixterm', 'tycat', 'w3m', 'kitty', 'ueberzug',
#           'viu'

# Flag:     --backend
image_backend="ascii"

# Image Source
#
# Which image or ascii file to display.
#
# Default:  'auto'
# Values:   'auto', 'ascii', 'wallpaper', '/path/to/img', '/path/to/ascii', '/path/to/dir/'
#           'command output (neofetch --ascii "$(fortune | cowsay -W 30)")'
# Flag:     --source
#
# NOTE: 'auto' will pick the best image source for whatever image backend is used.
#       In ascii mode, distro ascii art will be used and in an image mode, your
#       wallpaper will be used.
image_source="auto"


# Ascii Options


# Ascii distro
# Which distro's ascii art to display.
#
# Default: 'auto'
# Values:  'auto', 'distro_name'
# Flag:    --ascii_distro
#
# NOTE: AIX, AlmaLinux, Alpine, Alter, Amazon, AmogOS, Anarchy, Android, Antergos, antiX, AOSC OS,
# AOSC OS/Retro, Aperio GNU/Linux, Apricity, Arch, ArchBox, Archcraft, ARCHlabs, ArchStrike,
# ArcoLinux, Artix, Arya, Asahi, AsteroidOS, astOS, Bedrock, BigLinux, Bitrig, BlackArch,
# blackPanther, BLAG, BlankOn, BlueLight, Bodhi, bonsai, BSD, BunsenLabs, Cachy OS, Calculate,
# CalinixOS, Carbs, CBL-Mariner, CelOS, Center, CentOS, Chakra, ChaletOS, Chapeau, ChonkySealOS,
# Chrom, Cleanjaro, Clear Linux OS, ClearOS, Clover, Cobalt, Condres, Container Linux by CoreOS,
# CRUX, Crystal Linux, Cucumber, CutefishOS, CyberOS, dahlia, DarkOs, Darwin, Debian, Deepin,
# DesaOS, Devuan, DietPi, DracOS, DragonFly, Drauger, Droidian, Elementary, Elive, EncryptOS,
# EndeavourOS, Endless, EuroLinux, Exherbo, Exodia Predator OS, Fedora, Feren, Finnix, FreeBSD,
# FreeMiNT, Frugalware, Funtoo, GalliumOS, Garuda, Gentoo, GhostBSD, glaucus, gNewSense, GNOME, GNU,
# GoboLinux, GrapheneOS, Grombyang, Guix, Haiku, HamoniKR, HarDClanZ, Hash, Huayra, HydroOS,
# Hyperbola, iglunix, instantOS, IRIX, Itc, januslinux, Kaisen, Kali, KaOS, KDE, Kibojoe, Kogaion,
# Korora, KrassOS, KSLinux, Kubuntu, LangitKetujuh, LaxerOS, LEDE, LibreELEC, Linspire, Linux, Linux
# Lite, Linux Mint, Linux Mint Old, Live Raizo, LMDE, Lubuntu, Lunar, mac, Mageia, MagpieOS,
# Mandriva, Manjaro, MassOS, MatuusOS, Maui, Mer, Minix, MIRACLE LINUX, MX, Namib, Neptune, NetBSD,
# Netrunner, Nitrux, NixOS, NomadBSD, Nurunner, NuTyX, Obarun, OBRevenge, OmniOS, Open Source Media
# Center, OpenBSD, openEuler, OpenIndiana, openmamba, OpenMandriva, OpenStage, openSUSE, openSUSE
# Leap, openSUSE Tumbleweed, OpenWrt, OPNsense, Oracle, orchid, OS Elbrus, PacBSD, Parabola, parch,
# Pardus, Parrot, Parsix, PCBSD, PCLinuxOS, pearOS, Pengwin, Pentoo, Peppermint, Pisi, PNM Linux,
# Pop!_OS, Porteus, PostMarketOS, Profelis SambaBOX, Proxmox, PuffOS, Puppy, PureOS, Q4OS, Qubes,
# Qubyt, Quibian, Radix, Raspbian, ravynOS, Reborn OS, Red Star, Redcore, Redhat, Refracted Devuan,
# Regata, Regolith, rocky, Rosa, Sabayon, sabotage, Sailfish, SalentOS, Scientific, semc, Septor,
# Serene, SharkLinux, ShastraOS, Siduction, SkiffOS, Slackware, SliTaz, SmartOS, Soda, Solus, Source
# Mage, Sparky, Star, SteamOS, Stock Linux, Sulin, SunOS, SwagArch, t2, Tails, TeArch, TorizonCore,
# Trisquel, Twister, Ubuntu, Ubuntu Budgie, Ubuntu Cinnamon, Ubuntu Kylin, Ubuntu MATE, Ubuntu
# Studio, Ubuntu Sway, Ubuntu Touch, Ubuntu-GNOME, ubuntu_old02, Ultramarine Linux, Univalent,
# Univention, Uos, uwuntu, Vanilla, Venom, VNux, Void, VzLinux, wii-linux-ngx, Windows, Windows 10,
# Windows 11, XFerience, Xubuntu, yiffOS, Zorin have ascii logos.

# NOTE: arch, dragonfly, Fedora, LangitKetujuh, nixos, redhat, Ubuntu have 'old' logo variants, use
# {distro}_old to use them.

# NOTE: alpine, android, aoscosretro, arch, arcolinux, artix, CalinixOS, centos, cleanjaro, crux,
# debian, dragonfly, elementary, fedora, freebsd, garuda, gentoo, guix, haiku, hyperbola, linuxlite,
# linuxmint, mac, mageia, manjaro, mx, netbsd, nixos, openbsd, opensuse, orchid, parabola, popos,
# postmarketos, pureos, Raspbian, rocky, slackware, sunos, ubuntu, void have 'small' logo variants,
# use {distro}_small to use them.
ascii_distro="auto"

# Ascii Colors
#
# Default:  'distro'
# Values:   'distro', 'num' 'num' 'num' 'num' 'num' 'num'
# Flag:     --ascii_colors
#
# Example:
# ascii_colors=(distro)      - Ascii is colored based on Distro colors.
# ascii_colors=(4 6 1 8 8 6) - Ascii is colored using these colors.
ascii_colors=(distro)

# Bold ascii logo
# Whether or not to bold the ascii logo.
#
# Default: 'on'
# Values:  'on', 'off'
# Flag:    --ascii_bold
ascii_bold="on"


# Image Options


# Image loop
# Setting this to on will make neofetch redraw the image constantly until
# Ctrl+C is pressed. This fixes display issues in some terminal emulators.
#
# Default:  'off'
# Values:   'on', 'off'
# Flag:     --loop
image_loop="off"

# Thumbnail directory
#
# Default: '~/.cache/thumbnails/neofetch'
# Values:  'dir'
thumbnail_dir="${XDG_CACHE_HOME:-${HOME}/.cache}/thumbnails/neofetch"

# Crop mode
#
# Default:  'normal'
# Values:   'normal', 'fit', 'fill'
# Flag:     --crop_mode
#
# See this wiki page to learn about the fit and fill options.
# https://github.com/dylanaraps/neofetch/wiki/What-is-Waifu-Crop%3F
crop_mode="normal"

# Crop offset
# Note: Only affects 'normal' crop mode.
#
# Default:  'center'
# Values:   'northwest', 'north', 'northeast', 'west', 'center'
#           'east', 'southwest', 'south', 'southeast'
# Flag:     --crop_offset
crop_offset="center"

# Image size
# The image is half the terminal width by default.
#
# Default: 'auto'
# Values:  'auto', '00px', '00%', 'none'
# Flags:   --image_size
#          --size
image_size="auto"

# Catimg block size.
# Control the resolution of catimg.
#
# Default: '2'
# Values:  '1', '2'
# Flags:   --catimg_size
catimg_size="2"

# Gap between image and text
#
# Default: '3'
# Values:  'num', '-num'
# Flag:    --gap
gap=3

# Image offsets
# Only works with the w3m backend.
#
# Default: '0'
# Values:  'px'
# Flags:   --xoffset
#          --yoffset
yoffset=0
xoffset=0

# Image background color
# Only works with the w3m backend.
#
# Default: ''
# Values:  'color', 'blue'
# Flag:    --bg_color
background_color=


# Misc Options

# Stdout mode
# If enabled, turn off all colors and disables image backend (ASCII/Image).
# Useful for piping into another command.
# Default: 'auto'
# Values: 'auto', 'on', 'off'
stdout="auto"
EOF

# DETECT INFORMATION

get_os() {
    # $kernel_name is set in a function called cache_uname and is
    # just the output of "uname -s".
    case $kernel_name in
        Darwin)   os=$darwin_name ;;
        SunOS)    case $(uname -o 2>/dev/null) in
                      illumos)  os=illumos ;;
                      *)        os=Solaris ;;
                  esac ;;
        Haiku)    os=Haiku ;;
        MINIX)    os=MINIX ;;
        AIX)      os=AIX ;;
        IRIX*)    os=IRIX ;;
        FreeMiNT) os=FreeMiNT ;;

        Linux|GNU*)
            os=Linux
        ;;

        *BSD|DragonFly|Bitrig)
            os=BSD
        ;;

        CYGWIN*|MSYS*|MINGW*)
            os=Windows
        ;;

        *)
            printf '%s\n' "Unknown OS detected: '$kernel_name', aborting..." >&2
            printf '%s\n' "Open an issue on GitHub to add support for your OS." >&2
            exit 1
        ;;
    esac
}

get_distro() {
    
    [[ $distro ]] && return

    case $os in
        Linux|BSD|MINIX)
            if [[ -f /bedrock/etc/bedrock-release && -z $BEDROCK_RESTRICT ]]; then
                case $distro_shorthand in
                    on|tiny) distro="Bedrock Linux" ;;
                    *) distro=$(< /bedrock/etc/bedrock-release)
                esac

            elif [[ -f /System/Library/CoreServices/SystemVersion.plist ]]; then
                os=ravynOS
                ascii_distro="ravynOS"
                case $distro_shorthand in
                    tiny) distro="$darwin_name" ;;
                    on) distro="$darwin_name $osx_version" ;;
                    *) distro="$darwin_name $darwin_family $osx_version"
                esac
            elif [[ -f /etc/redstar-release ]]; then
                case $distro_shorthand in
                    on|tiny) distro="Red Star OS" ;;
                    *) distro="Red Star OS $(awk -F'[^0-9*]' '$0=$2' /etc/redstar-release)"
                esac

            elif [[ -f /etc/KrassOS.version ]]; then
                case $distro_shorthand in
                    on|tiny) distro="KrassOS" ;;
                    *) distro="KrassOS $(awk '/release/{print $2}' /etc/KrassOS.version)"
                esac


            elif [[ -f /etc/armbian-release ]]; then
                . /etc/armbian-release
                distro="Armbian $DISTRIBUTION_CODENAME (${VERSION:-})"

            elif [[ -f /etc/manjaro-release ]]; then
                case $distro_shorthand in
                    on|tiny) distro="Manjaro Linux" ;;
                    *) distro="Manjaro Linux $(lsb_release -src)"
                esac

            elif [[ -f /etc/siduction-version ]]; then
                case $distro_shorthand in
                    on|tiny) distro=Siduction ;;
                    *) distro="Siduction ($(lsb_release -sic))"
                esac

            elif [[ -f /etc/q4os_version ]]; then
                case $distro_shorthand in
                    on|tiny) distro="Q4OS" ;;
                    *) distro="Q4OS $(cat /etc/q4os_version)"
                esac

            elif [[ -f /etc/mcst_version ]]; then
                case $distro_shorthand in
                    on|tiny) distro="OS Elbrus" ;;
                    *) distro="OS Elbrus $(< /etc/mcst_version)"
                esac

            elif [[ -f /etc/NIXOS ]]; then
                case $distro_shorthand in
                    on) distro="NixOS $(nixos-version | awk '{print substr($1,0,5),$2}')" ;;
                    tiny) distro="NixOS" ;;
                    *) distro="NixOS $(nixos-version)" ;;
                esac
				
            elif [[ -f /etc/linspire-version ]]; then
                case $distro_shorthand in
                    on|tiny) distro="Linspire" ;;
                    *) distro="Linspire $(awk '/Version/ {print $2}' /etc/linspire-version)"
                esac
				
            elif [[ -f /etc/lindowsos-version ]]; then
                case $distro_shorthand in
                    on|tiny) distro="LindowsOS" ;;
                    *) distro="$(awk '/Version/ {print $2,$3}' /etc/lindowsos-version)"
                esac
				
            elif type -p pveversion >/dev/null; then
                case $distro_shorthand in
                    on|tiny) distro="Proxmox VE" ;;
                    *)
                        distro=$(pveversion)
                        distro=${distro#pve-manager/}
                        distro="Proxmox VE ${distro%/*}"
                esac

            elif type -p twistver >/dev/null; then
                if [[ -f /etc/armbian-release ]]; then
                    . /etc/armbian-release
                    case $distro_shorthand in
                        on)   distro="$( twistver ) (Armbian ${VERSION})" ;;
                        tiny) distro="$( twistver ) (Armbian)" ;;
                        off)  distro="$( twistver ) (Armbian ${VERSION} ${DISTRIBUTION_CODENAME})" ;;
                    esac
                else
                    . /etc/os-release
                    case $distro_shorthand in
                        on)   distro="$( twistver ) ($NAME ${VERSION_ID})" ;;
                        tiny) distro="$( twistver ) ($NAME)" ;;
                        off)  distro="$( twistver ) (${PRETTY_NAME}})" ;;
                    esac
                fi

            elif type -p lsb_release >/dev/null; then
                case $distro_shorthand in
                    on)   lsb_flags=-si ;;
                    tiny) lsb_flags=-si ;;
                    *)    lsb_flags=-sd ;;
                esac
                distro=$(lsb_release "$lsb_flags")

            elif [[ -f /etc/os-release || \
                    -f /usr/lib/os-release || \
                    -f /etc/openwrt_release || \
                    -f /etc/lsb-release ]]; then

                # Source the os-release file
                for file in /etc/lsb-release    /etc/os-release \
                            /usr/lib/os-release /etc/openwrt_release; do
                    source "$file" && break
                done

                # Format the distro name.
                case $distro_shorthand in
                    on)   distro="${NAME:-${DISTRIB_ID}} ${VERSION_ID:-${DISTRIB_RELEASE}}" ;;
                    tiny) distro="${NAME:-${DISTRIB_ID:-${TAILS_PRODUCT_NAME}}}" ;;
                    off)  distro="${PRETTY_NAME:-${DISTRIB_DESCRIPTION}} ${UBUNTU_CODENAME}" ;;
                esac

                # Workaround for NomadBSD.
                [[ $distro = "FreeBSD"* ]] && [[ -f /usr/bin/nomadbsd-sysinfo ]] && distro=NomadBSD

            elif [[ -f /etc/GoboLinuxVersion ]]; then
                case $distro_shorthand in
                    on|tiny) distro=GoboLinux ;;
                    *) distro="GoboLinux $(< /etc/GoboLinuxVersion)"
                esac

            elif [[ -f /etc/SDE-VERSION ]]; then
                distro="$(< /etc/SDE-VERSION)"
                case $distro_shorthand in
                    on|tiny) distro="${distro% *}" ;;
                esac

            elif type -p crux >/dev/null; then
                distro=$(crux)
                case $distro_shorthand in
                    on)   distro=${distro//version} ;;
                    tiny) distro=${distro//version*}
                esac

            elif type -p tazpkg >/dev/null; then
                distro="SliTaz $(< /etc/slitaz-release)"

            elif type -p kpt >/dev/null && \
                 type -p kpm >/dev/null; then
                distro=KSLinux

            elif [[ -d /system/app/ && -d /system/priv-app ]]; then
                distro="Android $(getprop ro.build.version.release)"
		
            elif [[ -f /etc/vzlinux-release ]]; then
                distro='VzLinux'

            elif type -p guix >/dev/null; then
                case $distro_shorthand in
                    on|tiny) distro="Guix System" ;;
                    *) distro="Guix System $(guix -V | awk 'NR==1{printf $4}')"
                esac

            # Display whether using '-current' or '-release' on OpenBSD.
            elif [[ $kernel_name = OpenBSD ]] ; then
                read -ra kernel_info <<< "$(sysctl -n kern.version)"
                distro=${kernel_info[*]:0:2}

            elif [[ -f /etc/VERSION ]]; then
                # Source the DSM VERSION file
                source /etc/VERSION
                distro="Synology DSM ${productversion}-${buildnumber} Update ${smallfixnumber}"

            else
                for release_file in /etc/*-release; do
                    distro+=$(< "$release_file")
                done

                if [[ -z $distro ]]; then
                    case $distro_shorthand in
                        on|tiny) distro=$kernel_name ;;
                        *) distro="$kernel_name $kernel_version" ;;
                    esac

                    distro=${distro/DragonFly/DragonFlyBSD}

                    # Workarounds for some BSD based distros.
                    [[ -f /etc/pcbsd-lang ]]       && distro=PCBSD
                    [[ -f /etc/trueos-lang ]]      && distro=TrueOS
                    [[ -f /etc/pacbsd-release ]]   && distro=PacBSD
                    [[ -f /etc/hbsd-update.conf ]] && distro=HardenedBSD

                    # /etc/pacbsd-release is an empty file
                    [[ -f "/etc/pacbsd-release" ]] && distro="PacBSD"

                    # For OPNsense
                    if [[ -f "/usr/local/opnsense/version/opnsense" ]]; then
                        case "$distro_shorthand" in
                            "on" | "tiny") distro="OPNsense" ;;
                            *)
                                distro=$(<"/usr/local/opnsense/version/opnsense")
                                distro="OPNsense ${distro%-*}"
                        esac
                    fi
                fi
            fi

            if [[ $(< /proc/version) == *Microsoft* || $kernel_version == *Microsoft* ]]; then
                windows_version=$(wmic.exe os get Version)
                windows_version=$(trim "${windows_version/Version}")

                case $distro_shorthand in
                    on)   distro+=" [Windows $windows_version]" ;;
                    tiny) distro="Windows ${windows_version::2}" ;;
                    *)    distro+=" on Windows $windows_version" ;;
                esac

            # Chrome OS doesn't conform to the /etc/*-release standard.
            # While the file is a series of variables they can't be sourced
            # by the shell since the values aren't quoted.
            elif [[ -f /etc/lsb-release && $(< /etc/lsb-release) == *CHROMEOS* ]]; then
                distro='Chrome OS'

            elif [[ $(< /proc/version) == *chrome-bot* || -f /dev/cros_ec ]]; then
                [[ $distro != *Chrome* ]] &&
                    case $distro_shorthand in
                        on)   distro="Chrome OS $distro" ;;
                        tiny) distro="Chrome OS" ;;
                        *)    distro="Chrome OS $distro" ;;
                    esac
            fi

            distro=$(trim_quotes "$distro")
            distro=${distro/NAME=}

            if [[ -f /usr/bin/system-image-cli ]]; then
            	local ut_ota
                ut_ota=$(system-image-cli -i | awk '/version tag:/ { print $3 }');
                distro="Ubuntu Touch $ut_ota";

                # There's a weird UT bug where the HOSTNAME is set to android.
                HOSTNAME=$(hostname);
            fi

            # Get Ubuntu flavor.
            if [[ $distro == "Ubuntu"* ]]; then
                case $XDG_CONFIG_DIRS in
                    *"studio"*)   distro=${distro/Ubuntu/Ubuntu Studio} ;;
                    *"plasma"*)   distro=${distro/Ubuntu/Kubuntu} ;;
                    *"mate"*)     distro=${distro/Ubuntu/Ubuntu MATE} ;;
                    *"xubuntu"*)  distro=${distro/Ubuntu/Xubuntu} ;;
                    *"Lubuntu"*)  distro=${distro/Ubuntu/Lubuntu} ;;
                    *"budgie"*)   distro=${distro/Ubuntu/Ubuntu Budgie} ;;
                    *"cinnamon"*) distro=${distro/Ubuntu/Ubuntu Cinnamon} ;;
                    *"ubuntusway"*) distro=${distro/Ubuntu/Ubuntu Sway} ;;
                    *"ukui"*)     distro=${distro/Ubuntu/Ubuntu Kylin} ;;
                esac
            fi
        ;;

        "Mac OS X"|"macOS")
            case $osx_version in
                10.4*)  codename="Mac OS X Tiger" ;;
                10.5*)  codename="Mac OS X Leopard" ;;
                10.6*)  codename="Mac OS X Snow Leopard" ;;
                10.7*)  codename="Mac OS X Lion" ;;
                10.8*)  codename="OS X Mountain Lion" ;;
                10.9*)  codename="OS X Mavericks" ;;
                10.10*) codename="OS X Yosemite" ;;
                10.11*) codename="OS X El Capitan" ;;
                10.12*) codename="macOS Sierra" ;;
                10.13*) codename="macOS High Sierra" ;;
                10.14*) codename="macOS Mojave" ;;
                10.15*) codename="macOS Catalina" ;;
                10.16*) codename="macOS Big Sur" ;;
                11.*)  codename="macOS Big Sur" ;;
                12.*)  codename="macOS Monterey" ;;
                13.*)  codename="macOS Ventura" ;;
                *)      codename=macOS ;;
            esac

            distro="$codename $osx_version ($osx_build)"

            case $distro_shorthand in
                on) distro=${distro/ ${osx_build}} ;;

                tiny)
                    case $osx_version in
                        10.[4-7]*)            distro=${distro/${codename}/Mac OS X} ;;
                        10.[8-9]*|10.1[0-1]*) distro=${distro/${codename}/OS X} ;;
                        10.1[2-6]*|11.0*)     distro=${distro/${codename}/macOS} ;;
                    esac
                    distro=${distro/ ${osx_build}}
                ;;
            esac
        ;;

        "iPhone OS")
            distro="iOS $osx_version"

            # "uname -m" doesn't print architecture on iOS.
            os_arch=off
        ;;

        Windows)
            distro=$(wmic os get Caption)
            distro=${distro/Caption}
            distro=${distro/Microsoft }
        ;;

        Solaris|illumos)
            case $distro_shorthand in
                on|tiny) distro=$(awk 'NR==1 {print $1,$3}' /etc/release) ;;
                *)       distro=$(awk 'NR==1 {print $1,$2,$3}' /etc/release) ;;
            esac
            distro=${distro/\(*}
        ;;

        Haiku)
            distro=Haiku
        ;;

        AIX)
            distro="AIX $(oslevel)"
        ;;

        IRIX)
            distro="IRIX ${kernel_version}"
        ;;

        FreeMiNT)
            distro=FreeMiNT
        ;;
    esac

    distro=${distro//Enterprise Server}

    [[ $distro ]] || distro="$os (Unknown)"

    # Get OS architecture.
    case $os in
        Solaris|illumos|AIX|Haiku|IRIX|FreeMiNT|BSD)
            machine_arch=$(uname -p)
        ;;

        *)  machine_arch=$kernel_machine ;;
    esac

    [[ $os_arch == on ]] && \
        distro+=" $machine_arch"

    [[ ${ascii_distro:-auto} == auto ]] && \
        ascii_distro=$(trim "$distro")
}

get_model() {
    case $os in
        Linux)
            if [[ -d /android/system/ || -d /system/app/ ]]; then
                model="$(getprop ro.product.brand) $(getprop ro.product.model)"

            elif [[ -f /sys/devices/virtual/dmi/id/board_vendor ||
                    -f /sys/devices/virtual/dmi/id/board_name ]]; then
                model=$(< /sys/devices/virtual/dmi/id/board_vendor)
                model+=" $(< /sys/devices/virtual/dmi/id/board_name)"

            elif [[ -f /sys/devices/virtual/dmi/id/product_name ||
                    -f /sys/devices/virtual/dmi/id/product_version ]]; then
                model=$(< /sys/devices/virtual/dmi/id/product_name)
                model+=" $(< /sys/devices/virtual/dmi/id/product_version)"

            elif [[ -f /sys/firmware/devicetree/base/model ]]; then
                model=$(< /sys/firmware/devicetree/base/model)

            elif [[ -f /tmp/sysinfo/model ]]; then
                model=$(< /tmp/sysinfo/model)
            fi
        ;;

        "Mac OS X"|"macOS"|"ravynOS")
            if [[ $(kextstat | grep -F -e "FakeSMC" -e "VirtualSMC" -e "Lilu") != "" ]]; then
                model="Hackintosh (SMBIOS: $(sysctl -n hw.model))"
            else
                if [[ $osx_version == 10.[4-5]* ]]; then
                    model="$(system_profiler SPHardwareDataType | grep Machine\ Name:)"
                    model=${model/Machine\ Name\:/}

                    model="$model ($(sysctl -n hw.model))"
                else
                    model=$(sysctl -n hw.model)
                fi

                case $model in
                    Mac14,7):               "MacBook Pro (13-inch, M2, 2022)" ;;
                    MacBookPro18,[3-4]):    "MacBook Pro (14-inch, 2021)" ;;
                    MacBookPro18,[1-2]):    "MacBook Pro (16-inch, 2021)" ;;
                    MacBookPro17,1):        "MacBook Pro (13-inch, M1, 2020)" ;;
                    MacBookPro16,4):        "MacBook Pro (16-inch, 2019)" ;;
                    MacBookPro16,3):        "MacBook Pro (13-inch, 2020, Two Thunderbolt 3 ports)" ;;
                    MacBookPro16,2):        "MacBook Pro (13-inch, 2020, Four Thunderbolt 3 ports)" ;;
                    MacBookPro16,1):        "MacBook Pro (16-inch, 2019)" ;;
                    MacBookPro15,4):        "MacBook Pro (13-inch, 2019, Two Thunderbolt 3 ports)" ;;
                    MacBookPro15,3):        "MacBook Pro (15-inch, 2019)" ;;
                    MacBookPro15,2):        "MacBook Pro (13-inch, 2018/2019, Four Thunderbolt 3 ports)" ;;
                    MacBookPro15,1):        "MacBook Pro (15-inch, 2018/2019)" ;;
                    MacBookPro14,3):        "MacBook Pro (15-inch, 2017)" ;;
                    MacBookPro14,2):        "MacBook Pro (13-inch, 2017, Four Thunderbolt 3 ports)" ;;
                    MacBookPro14,1):        "MacBook Pro (13-inch, 2017, Two Thunderbolt 3 ports)" ;;
                    MacBookPro13,3):        "MacBook Pro (15-inch, 2016)" ;;
                    MacBookPro13,2):        "MacBook Pro (13-inch, 2016, Four Thunderbolt 3 ports)" ;;
                    MacBookPro13,1):        "MacBook Pro (13-inch, 2016, Two Thunderbolt 3 ports)" ;;
                    MacBookPro12,1):        "MacBook Pro (Retina, 13-inch, Early 2015)" ;;
                    MacBookPro11,[4-5]):    "MacBook Pro (Retina, 15-inch, Mid 2015)" ;;
                    MacBookPro11,[2-3]):    "MacBook Pro (Retina, 15-inch, Late 2013/Mid 2014)" ;;
                    MacBookPro11,1):        "MacBook Pro (Retina, 13-inch, Late 2013/Mid 2014)" ;;
                    MacBookPro10,2):        "MacBook Pro (Retina, 13-inch, Late 2012/Early 2013)" ;;
                    MacBookPro10,1):        "MacBook Pro (Retina, 15-inch, Mid 2012/Early 2013)" ;;
                    MacBookPro9,2):         "MacBook Pro (13-inch, Mid 2012)" ;;
                    MacBookPro9,1):         "MacBook Pro (15-inch, Mid 2012)" ;;
                    MacBookPro8,3):         "MacBook Pro (17-inch, 2011)" ;;
                    MacBookPro8,2):         "MacBook Pro (15-inch, 2011)" ;;
                    MacBookPro8,1):         "MacBook Pro (13-inch, 2011)" ;;
                    MacBookPro7,1):         "MacBook Pro (13-inch, Mid 2010)" ;;
                    MacBookPro6,2):         "MacBook Pro (15-inch, Mid 2010)" ;;
                    MacBookPro6,1):         "MacBook Pro (17-inch, Mid 2010)" ;;
                    MacBookPro5,5):         "MacBook Pro (13-inch, Mid 2009)" ;;
                    MacBookPro5,3):         "MacBook Pro (15-inch, Mid 2009)" ;;
                    MacBookPro5,2):         "MacBook Pro (17-inch, Mid/Early 2009)" ;;
                    MacBookPro5,1):         "MacBook Pro (15-inch, Late 2008)" ;;
                    MacBookPro4,1):         "MacBook Pro (17/15-inch, Early 2008)" ;;
                    Mac14,2):               "MacBook Air (M2, 2022)" ;;
                    MacBookAir10,1):        "MacBook Air (M1, 2020)" ;;
                    MacBookAir9,1):         "MacBook Air (Retina, 13-inch, 2020)" ;;
                    MacBookAir8,2):         "MacBook Air (Retina, 13-inch, 2019)" ;;
                    MacBookAir8,1):         "MacBook Air (Retina, 13-inch, 2018)" ;;
                    MacBookAir7,2):         "MacBook Air (13-inch, Early 2015/2017)" ;;
                    MacBookAir7,1):         "MacBook Air (11-inch, Early 2015)" ;;
                    MacBookAir6,2):         "MacBook Air (13-inch, Mid 2013/Early 2014)" ;;
                    MacBookAir6,1):         "MacBook Air (11-inch, Mid 2013/Early 2014)" ;;
                    MacBookAir5,2):         "MacBook Air (13-inch, Mid 2012)" ;;
                    MacBookAir5,1):         "MacBook Air (11-inch, Mid 2012)" ;;
                    MacBookAir4,2):         "MacBook Air (13-inch, Mid 2011)" ;;
                    MacBookAir4,1):         "MacBook Air (11-inch, Mid 2011)" ;;
                    MacBookAir3,2):         "MacBook Air (13-inch, Late 2010)" ;;
                    MacBookAir3,1):         "MacBook Air (11-inch, Late 2010)" ;;
                    MacBookAir2,1):         "MacBook Air (Mid 2009)" ;;
                    MacBook10,1):           "MacBook (Retina, 12-inch, 2017)" ;;
                    MacBook9,1):            "MacBook (Retina, 12-inch, Early 2016)" ;;
                    MacBook8,1):            "MacBook (Retina, 12-inch, Early 2015)" ;;
                    MacBook7,1):            "MacBook (13-inch, Mid 2010)" ;;
                    MacBook6,1):            "MacBook (13-inch, Late 2009)" ;;
                    MacBook5,2):            "MacBook (13-inch, Early/Mid 2009)" ;;
                    Mac13,1):               "Mac Studio (2022, Two USB-C front ports)" ;;
                    Mac13,2):               "Mac Studio (2022, Two Thunderbolt 4 front ports)" ;;
                    Macmini9,1):            "Mac mini (M1, 2020)" ;;
                    Macmini8,1):            "Mac mini (2018)" ;;
                    Macmini7,1):            "Mac mini (Mid 2014)" ;;
                    Macmini6,[1-2]):        "Mac mini (Late 2012)" ;;
                    Macmini5,[1-2]):        "Mac mini (Mid 2011)" ;;
                    Macmini4,1):            "Mac mini (Mid 2010)" ;;
                    Macmini3,1):            "Mac mini (Early/Late 2009)" ;;
                    MacPro7,1):             "Mac Pro (2019)" ;;
                    MacPro6,1):             "Mac Pro (Late 2013)" ;;
                    MacPro5,1):             "Mac Pro (Mid 2010 - Mid 2012)" ;;
                    MacPro4,1):             "Mac Pro (Early 2009)" ;;
                    iMac21,[1-2]):          "iMac (24-inch, M1, 2021)" ;;
                    iMac20,[1-2]):          "iMac (Retina 5K, 27-inch, 2020)" ;;
                    iMac19,[1-2]):          "iMac (Retina 4K, 21.5-inch, 2019)" ;;
                    iMacPro1,1):            "iMac Pro (2017)" ;;
                    iMac18,3):              "iMac (Retina 5K, 27-inch, 2017)" ;;
                    iMac18,2):              "iMac (Retina 4K, 21.5-inch, 2017)" ;;
                    iMac18,1):              "iMac (21.5-inch, 2017)" ;;
                    iMac17,1):              "iMac (Retina 5K, 27-inch, Late 2015)" ;;
                    iMac16,2):              "iMac (Retina 4K, 21.5-inch, Late 2015)" ;;
                    iMac16,1):              "iMac (21.5-inch, Late 2015)" ;;
                    iMac15,1):              "iMac (Retina 5K, 27-inch, Late 2014 - Mid 2015)" ;;
                    iMac14,4):              "iMac (21.5-inch, Mid 2014)" ;;
                    iMac14,2):              "iMac (27-inch, Late 2013)" ;;
                    iMac14,1):              "iMac (21.5-inch, Late 2013)" ;;
                    iMac13,2):              "iMac (27-inch, Late 2012)" ;;
                    iMac13,1):              "iMac (21.5-inch, Late 2012)" ;;
                    iMac12,2):              "iMac (27-inch, Mid 2011)" ;;
                    iMac12,1):              "iMac (21.5-inch, Mid 2011)" ;;
                    iMac11,3):              "iMac (27-inch, Mid 2010)" ;;
                    iMac11,2):              "iMac (21.5-inch, Mid 2010)" ;;
                    iMac10,1):              "iMac (27/21.5-inch, Late 2009)" ;;
                    iMac9,1):               "iMac (24/20-inch, Early 2009)" ;;
                    *):                     "$model" ;;
                esac

                model=$_
            fi
        ;;

        "iPhone OS")
            case $kernel_machine in
                iPad1,1):            "iPad" ;;
                iPad2,[1-4]):        "iPad 2" ;;
                iPad3,[1-3]):        "iPad 3" ;;
                iPad3,[4-6]):        "iPad 4" ;;
                iPad6,1[1-2]):       "iPad 5" ;;
                iPad7,[5-6]):        "iPad 6" ;;
                iPad7,1[1-2]):       "iPad 7" ;;
                iPad11,[6-7]):       "iPad 8" ;;
                iPad12,[1-2]):       "iPad 9" ;;
                iPad4,[1-3]):        "iPad Air" ;;
                iPad5,[3-4]):        "iPad Air 2" ;;
                iPad11,[3-4]):       "iPad Air 3" ;;
                iPad13,[1-2]):       "iPad Air 4";;
                iPad6,[7-8]):        "iPad Pro (12.9 Inch)" ;;
                iPad6,[3-4]):        "iPad Pro (9.7 Inch)" ;;
                iPad7,[1-2]):        "iPad Pro 2 (12.9 Inch)" ;;
                iPad7,[3-4]):        "iPad Pro (10.5 Inch)" ;;
                iPad8,[1-4]):        "iPad Pro (11 Inch)" ;;
                iPad8,[5-8]):        "iPad Pro 3 (12.9 Inch)" ;;
                iPad8,9 | iPad8,10): "iPad Pro 4 (11 Inch)" ;;
                iPad8,1[1-2]):       "iPad Pro 4 (12.9 Inch)" ;;
                iPad13,[4-7]):       "iPad Pro 5 (11 Inch)" ;;
                iPad13,8 | iPad13,11): "iPad Pro 5 (12.9 Inch)" ;;
                iPad2,[5-7]):        "iPad mini" ;;
                iPad4,[4-6]):        "iPad mini 2" ;;
                iPad4,[7-9]):        "iPad mini 3" ;;
                iPad5,[1-2]):        "iPad mini 4" ;;
                iPad11,[1-2]):       "iPad mini 5" ;;
                iPad14,[1-2]):       "iPad mini 6" ;;

                iPhone1,1):     "iPhone" ;;
                iPhone1,2):     "iPhone 3G" ;;
                iPhone2,1):     "iPhone 3GS" ;;
                iPhone3,[1-3]): "iPhone 4" ;;
                iPhone4,1):     "iPhone 4S" ;;
                iPhone5,[1-2]): "iPhone 5" ;;
                iPhone5,[3-4]): "iPhone 5c" ;;
                iPhone6,[1-2]): "iPhone 5s" ;;
                iPhone7,2):     "iPhone 6" ;;
                iPhone7,1):     "iPhone 6 Plus" ;;
                iPhone8,1):     "iPhone 6s" ;;
                iPhone8,2):     "iPhone 6s Plus" ;;
                iPhone8,4):     "iPhone SE" ;;
                iPhone9,[13]):  "iPhone 7" ;;
                iPhone9,[24]):  "iPhone 7 Plus" ;;
                iPhone10,[14]): "iPhone 8" ;;
                iPhone10,[25]): "iPhone 8 Plus" ;;
                iPhone10,[36]): "iPhone X" ;;
                iPhone11,2):    "iPhone XS" ;;
                iPhone11,[46]): "iPhone XS Max" ;;
                iPhone11,8):    "iPhone XR" ;;
                iPhone12,1):    "iPhone 11" ;;
                iPhone12,3):    "iPhone 11 Pro" ;;
                iPhone12,5):    "iPhone 11 Pro Max" ;;
                iPhone12,8):    "iPhone SE 2020" ;;
                iPhone13,1):    "iPhone 12 Mini" ;;
                iPhone13,2):    "iPhone 12" ;;
                iPhone13,3):    "iPhone 12 Pro" ;;
                iPhone13,4):    "iPhone 12 Pro Max" ;;
                iPhone14,2):    "iPhone 13 Pro" ;;
                iPhone14,3):    "iPhone 13 Pro Max" ;;
                iPhone14,4):    "iPhone 13 Mini" ;;
                iPhone14,5):    "iPhone 13" ;;

                iPod1,1): "iPod touch" ;;
                ipod2,1): "iPod touch 2G" ;;
                ipod3,1): "iPod touch 3G" ;;
                ipod4,1): "iPod touch 4G" ;;
                ipod5,1): "iPod touch 5G" ;;
                ipod7,1): "iPod touch 6G" ;;
                iPod9,1): "iPod touch 7G" ;;
            esac

            model=$_
        ;;

        BSD|MINIX)
            if [[ $kernel_name = "FreeBSD" ]]; then
                model=$(kenv smbios.system.version)
            else
                model=$(sysctl -n hw.vendor hw.product)
            fi
        ;;

        Windows)
            model=$(wmic computersystem get manufacturer,model)
            model=${model/Manufacturer}
            model=${model/Model}
        ;;

        Solaris|illumos)
            model=$(prtconf -b | awk -F':' '/banner-name/ {printf $2}')
        ;;

        AIX)
            model=$(/usr/bin/uname -M)
        ;;

        FreeMiNT)
            model=$(sysctl -n hw.model)
            model=${model/ (_MCH *)}
        ;;
    esac

    # Remove dummy OEM info.
    model=${model//To be filled by O.E.M.}
    model=${model//To Be Filled*}
    model=${model//OEM*}
    model=${model//Not Applicable}
    model=${model//System Product Name}
    model=${model//System Version}
    model=${model//Undefined}
    model=${model//Default string}
    model=${model//Not Specified}
    model=${model//Type1ProductConfigId}
    model=${model//INVALID}
    model=${model//All Series}
    model=${model//�}

    case $model in
        "Standard PC"*) model="KVM/QEMU (${model})" ;;
        OpenBSD*)       model="vmm ($model)" ;;
    esac
}

get_title() {
    user=${USER:-$(id -un || printf %s "${HOME/*\/}")}

    case $title_fqdn in
        on)
            case $os in
                illumos|Solaris)
                    hostname=$(hostname)
                    domainname=$(domainname)
                    [[ -n "$domainname" ]] && hostname+=".$domainname"
                ;;
                *)
                    hostname=$(hostname -f) 
                ;;
            esac
        ;;
        *)
            hostname=${HOSTNAME:-$(hostname)}
            hostname=${hostname%.*}
        ;;
    esac

    title=${title_color}${bold}${user}${at_color}@${title_color}${bold}${hostname}
    length=$((${#user} + ${#hostname} + 1))
}

get_kernel() {
    # Since these OS are integrated systems, it's better to skip this function altogether
    [[ $os =~ (AIX|IRIX) ]] && return

    # Haiku uses 'uname -v' and not - 'uname -r'.
    [[ $os == Haiku ]] && {
        kernel=$(uname -v)
        return
    }

    # In Windows 'uname' may return the info of GNUenv thus use wmic for OS kernel.
    [[ $os == Windows ]] && {
        kernel=$(wmic os get Version)
        kernel=${kernel/Version}
        return
    }

    case $kernel_shorthand in
        on)  kernel=$kernel_version ;;
        off) kernel="$kernel_name $kernel_version" ;;
    esac

    # Hide kernel info if it's identical to the distro info.
    [[ $os =~ (BSD|MINIX) && $distro == *"$kernel_name"* ]] &&
        case $distro_shorthand in
            on|tiny) kernel=$kernel_version ;;
            *)       unset kernel ;;
        esac
}

get_uptime() {
    # Get uptime in seconds.
    case $os in
        Linux|Windows|MINIX)
            if [[ -r /proc/uptime ]]; then
                s=$(< /proc/uptime)
                s=${s/.*}
            else
                boot=$(date -d"$(uptime -s)" +%s)
                now=$(date +%s)
                s=$((now - boot))
            fi
        ;;

        "Mac OS X"|"macOS"|"ravynOS"|"iPhone OS"|BSD|FreeMiNT)
            boot=$(sysctl -n kern.boottime)
            boot=${boot/\{ sec = }
            boot=${boot/,*}

            # Get current date in seconds.
            now=$(date +%s)
            s=$((now - boot))
        ;;

        Solaris|illumos)
            boot=$(kstat -p unix:0:system_misc:boot_time | awk '{print $2}')
            now=$(date +%s)

            s=$((now - boot))
        ;;

        AIX|IRIX)
            t=$(LC_ALL=POSIX ps -o etime= -p 1)

            [[ $t == *-*   ]] && { d=${t%%-*}; t=${t#*-}; }
            [[ $t == *:*:* ]] && { h=${t%%:*}; t=${t#*:}; }

            h=${h#0}
            t=${t#0}

            s=$((${d:-0}*86400 + ${h:-0}*3600 + ${t%%:*}*60 + ${t#*:}))
        ;;

        Haiku)
            s=$(($(system_time) / 1000000))
        ;;
    esac

    d="$((s / 60 / 60 / 24)) days"
    h="$((s / 60 / 60 % 24)) hours"
    m="$((s / 60 % 60)) minutes"

    # Remove plural if < 2.
    ((${d/ *} == 1)) && d=${d/s}
    ((${h/ *} == 1)) && h=${h/s}
    ((${m/ *} == 1)) && m=${m/s}

    # Hide empty fields.
    ((${d/ *} == 0)) && unset d
    ((${h/ *} == 0)) && unset h
    ((${m/ *} == 0)) && unset m

    # Add "(!)" if more than 100 days
    ((${d/ *} > 100)) && d="${d}(!)"

    uptime=${d:+$d, }${h:+$h, }$m
    uptime=${uptime%', '}
    uptime=${uptime:-$s seconds}

    # Make the output of uptime smaller.
    case $uptime_shorthand in
        on)
            uptime=${uptime/ minutes/ mins}
            uptime=${uptime/ minute/ min}
            uptime=${uptime/ seconds/ secs}
        ;;

        tiny)
            uptime=${uptime/ days/d}
            uptime=${uptime/ day/d}
            uptime=${uptime/ hours/h}
            uptime=${uptime/ hour/h}
            uptime=${uptime/ minutes/m}
            uptime=${uptime/ minute/m}
            uptime=${uptime/ seconds/s}
            uptime=${uptime//,}
        ;;
    esac
}

get_packages() {
    # to adjust the number of pkgs per pkg manager
    pkgs_h=0

    # has: Check if package manager installed.
    # dir: Count files or dirs in a glob.
    # pac: If packages > 0, log package manager name.
    # tot: Count lines in command output.
    has() { type -p "$1" >/dev/null && manager=$1; }
    # globbing is intentional here
    # shellcheck disable=SC2206
    dir() { pkgs=($@); ((packages+=${#pkgs[@]})); pac "$((${#pkgs[@]}-pkgs_h))"; }
    pac() { (($1 > 0)) && { managers+=("$1 (${manager})"); manager_string+="${manager}, "; }; }
    tot() {
        IFS=$'\n' read -d "" -ra pkgs <<< "$("$@")";
        ((packages+=${#pkgs[@]}));
        pac "$((${#pkgs[@]}-pkgs_h))";
    }

    # Redefine tot() and dir() for Bedrock Linux.
    [[ -f /bedrock/etc/bedrock-release && $PATH == */bedrock/cross/* ]] && {
        br_strata=$(brl list)
        tot() {
            IFS=$'\n' read -d "" -ra pkgs <<< "$(for s in ${br_strata}; do strat -r "$s" "$@"; done)"
            ((packages+="${#pkgs[@]}"))
            pac "$((${#pkgs[@]}-pkgs_h))";
        }
        dir() {
            local pkgs=()
            # globbing is intentional here
            # shellcheck disable=SC2206
            for s in ${br_strata}; do pkgs+=(/bedrock/strata/$s/$@); done
            ((packages+=${#pkgs[@]}))
            pac "$((${#pkgs[@]}-pkgs_h))"
        }
    }

    case $os in
        Linux|BSD|"iPhone OS"|Solaris|illumos)
            # Package Manager Programs.
            has kiss       && tot kiss l
            has cpt-list   && tot cpt-list
            has pacman-key && tot pacman -Qq --color never
            has click      && tot click list
            has dpkg       && tot dpkg-query -f '.\n' -W
            has xbps-query && tot xbps-query -l
            has apk        && tot apk info
            has opkg       && tot opkg list-installed
            has pacman-g2  && tot pacman-g2 -Q
            has lvu        && tot lvu installed
            has tce-status && tot tce-status -i
            has pkg_info   && tot pkg_info
            has pkgin      && tot pkgin list
            has tazpkg     && pkgs_h=6 tot tazpkg list && ((packages-=6))
            has sorcery    && tot gaze installed
            has alps       && tot alps showinstalled
            has butch      && tot butch list
            has swupd      && tot swupd bundle-list --quiet
            has pisi       && tot pisi li
            has pacstall   && tot pacstall -L
            has bulge      && tot bulge list
            has pm         && tot pm list packages
	        has squirrel   && tot cat /var/squirrel/repos/local/INDEX

            # Using the dnf package cache is much faster than rpm.
            if has dnf && type -p sqlite3 >/dev/null && [[ -f /var/cache/dnf/packages.db ]]; then
                pac "$(sqlite3 /var/cache/dnf/packages.db "SELECT count(pkg) FROM installed")"
            else
                has rpm && tot rpm -qa
            fi

            # 'mine' conflicts with minesweeper games.
            [[ -f /etc/SDE-VERSION ]] &&
                has mine && tot mine -q

            # Counting files/dirs.
            # Variables need to be unquoted here. Only Bedrock Linux is affected.
            # $br_prefix is fixed and won't change based on user input so this is safe either way.
            # shellcheck disable=SC2086
            {
            shopt -s nullglob
            has brew    && dir "$(brew --cellar)/* $(brew --caskroom)/*"
            has emerge  && dir "/var/db/pkg/*/*"
            has Compile && dir "/Programs/*/"
            has eopkg   && dir "/var/lib/eopkg/package/*"
            has inary   && dir "/var/lib/inary/package/*"
            has tekel   && dir "/data/app/$USER/* /data/app/system/*"
            has crew    && dir "${CREW_PREFIX:-/usr/local}/etc/crew/meta/*.filelist"
            has pkgtool && dir "/var/log/packages/*"
            has scratch && dir "/var/lib/scratchpkg/index/*/.pkginfo"
            has kagami  && dir "/var/lib/kagami/pkgs/*"
            has cave    && dir "/var/db/paludis/repositories/cross-installed/*/data/*/ \
                               /var/db/paludis/repositories/installed/data/*/"
            has hardman && dir "/var/hpkg/packages/*"
	    shopt -u nullglob
            }

            # Other (Needs complex command)
            has kpm-pkg && ((packages+=$(kpm  --get-selections | grep -cv deinstall$)))

            has guix && {
                manager=guix-system && tot guix package -p /run/current-system/profile -I
                manager=guix-user   && tot guix package -I
                manager=guix-home   && tot guix package -p ~/.guix-home/profile -I
            }

            has nix-store && {
                nix-user-pkgs() {
                    nix-store -qR ~/.nix-profile
                    nix-store -qR /etc/profiles/per-user/"$USER"
                }
                manager=nix-system  && tot nix-store -qR /run/current-system/sw
                manager=nix-user    && tot nix-user-pkgs
                manager=nix-default && tot nix-store -qR /nix/var/nix/profiles/default
            }

            # pkginfo is also the name of a python package manager which is painfully slow.
            # TODO: Fix this somehow.
            has pkginfo && tot pkginfo -i

            case $os-$kernel_name in
                BSD-FreeBSD|BSD-DragonFly)
                    has pkg && tot pkg info </dev/null
                ;;

                BSD-*)
                    has pkg && dir /var/db/pkg/*

                    ((packages == 0)) &&
                        has pkg && tot pkg list
                ;;

                illumos-*)
                    has pkg && tot pkg list
                ;;
            esac

            # List these last as they accompany regular package managers.
            has flatpak && tot flatpak list
            has spm     && tot spm list -i
            has puyo    && dir ~/.puyo/installed
            has cargo   && dir ~/.cargo/bin/*

            # Snap hangs if the command is run without the daemon running.
            # Only run snap if the daemon is also running.
            has snap && ps -e | grep -qFm 1 snapd >/dev/null && \
            pkgs_h=1 tot snap list && ((packages-=1))

            # This is the only standard location for appimages.
            # See: https://github.com/AppImage/AppImageKit/wiki
            manager=appimage && has appimaged && dir ~/.local/bin/*.[Aa]pp[Ii]mage
        ;;

        "Mac OS X"|"macOS"|MINIX)
            has port  && pkgs_h=1 tot port installed && ((packages-=1))
            has brew  && dir "$(brew --cellar)/* $(brew --caskroom)/*"
            has pkgin && tot pkgin list
            has dpkg  && tot dpkg-query -f '.\n' -W

            has nix-store && {
                nix-user-pkgs() {
                    nix-store -qR ~/.nix-profile
                    nix-store -qR /etc/profiles/per-user/"$USER"
                }
                manager=nix-system && tot nix-store -qR /run/current-system/sw
                manager=nix-user   && tot nix-user-pkgs
            }
        ;;

        AIX|FreeMiNT)
            has lslpp && ((packages+=$(lslpp -J -l -q | grep -cv '^#')))
            has rpm   && tot rpm -qa
        ;;

        Windows)
            case $kernel_name in
                CYGWIN*) has cygcheck && tot cygcheck -cd ;;
                MSYS*)   has pacman   && tot pacman -Qq --color never ;;
            esac

            ProgramData=$(cygpath --folder 0x0023 2>/dev/null)
            if [[ -z "$ProgramData" ]]; then
                mount=$(awk '/^C:\s/ {print $2}' /proc/mounts 2>/dev/null)
                ProgramData="${mount:-/cygdrive/c}/ProgramData"
            fi

            # Scoop environment throws errors if `tot scoop list` is used
            has scoop && {
                sdir=$(cygpath "$SCOOP" 2>/dev/null)
                sdir="${sdir:-$HOME/scoop}"
                pkgs_h=1 dir "$sdir"/apps/* && ((packages-=1))
                manager=scoop-global
                sdir=$(cygpath "$SCOOP_GLOBAL" 2>/dev/null)
                sdir="${sdir:-$ProgramData/scoop}"
                dir "$sdir"/apps/*
            }

            # Count chocolatey packages.
            # [[ -d /c/ProgramData/chocolatey/lib ]] && \
            #     dir /c/ProgramData/chocolatey/lib/*
            # has choco && tot choco list --localonly
            has choco && dir "$ProgramData"/chocolatey/lib/*

            # Count winget
            has winget && tot winget list
        ;;

        Haiku)
            has pkgman && dir /boot/system/package-links/*
            packages=${packages/pkgman/depot}
        ;;

        IRIX)
            manager=swpkg
            pkgs_h=3 tot versions -b && ((packages-=3))
        ;;
    esac

    if ((packages == 0)); then
        unset packages

    elif [[ $package_managers == on ]]; then
        printf -v packages '%s, ' "${managers[@]}"
        packages=${packages%,*}

    elif [[ $package_managers == tiny ]]; then
        packages+=" (${manager_string%,*})"
    fi

    packages=${packages/pacman-key/pacman}
}

get_shell() {
    case $shell_path in
        on)  shell="$SHELL " ;;
        off) shell="${SHELL##*/} " ;;
    esac

    [[ $shell_version != on ]] && return

    case ${shell_name:=${SHELL##*/}} in
        bash)
            [[ $BASH_VERSION ]] ||
                BASH_VERSION=$("$SHELL" -c "printf %s \"\$BASH_VERSION\"")

            shell+=${BASH_VERSION/-*}
        ;;

        sh|ash|dash|es) ;;

        *ksh)
            shell+=$("$SHELL" -c "printf %s \"\$KSH_VERSION\"")
            shell=${shell/ * KSH}
            shell=${shell/version}
        ;;

        osh)
            if [[ $OIL_VERSION ]]; then
                shell+=$OIL_VERSION
            else
                shell+=$("$SHELL" -c "printf %s \"\$OIL_VERSION\"")
            fi
        ;;

        tcsh)
            shell+=$("$SHELL" -c "printf %s \$tcsh")
        ;;

        yash)
            shell+=$("$SHELL" --version 2>&1)
            shell=${shell/ $shell_name}
            shell=${shell/ Yet another shell}
            shell=${shell/Copyright*}
        ;;

        nu)
            shell+=$("$SHELL" -c "version | get version")
            shell=${shell/ $shell_name}
        ;;


        *)
            shell+=$("$SHELL" --version 2>&1)
            shell=${shell/ $shell_name}
        ;;
    esac

    # Remove unwanted info.
    shell=${shell/, version}
    shell=${shell/xonsh\//xonsh }
    shell=${shell/options*}
    shell=${shell/\(*\)}
}

get_de() {
    # If function was run, stop here.
    ((de_run == 1)) && return

    case $os in
        "Mac OS X"|"macOS") de=Aqua ;;

        "ravynOS") de=Magma ;;

        Windows)
            case $distro in
                *"Windows 10"*|*"Windows 11"*)
                    de=Fluent
                ;;

                *"Windows 8"*)
                    de=Metro
                ;;

                *)
                    de=Aero
                ;;
            esac
        ;;

        FreeMiNT)
            freemint_wm=(/proc/*)

            case ${freemint_wm[*]} in
                *thing*)  de=Thing ;;
                *jinnee*) de=Jinnee ;;
                *tera*)   de=Teradesk ;;
                *neod*)   de=NeoDesk ;;
                *zdesk*)  de=zDesk ;;
                *mdesk*)  de=mDesk ;;
            esac
        ;;

        *)
            ((wm_run != 1)) && get_wm

            # Temporary support for Regolith Linux
            if [[ $DESKTOP_SESSION == *regolith ]]; then
                de=Regolith

            elif [[ $XDG_CURRENT_DESKTOP ]]; then
                de=${XDG_CURRENT_DESKTOP/X\-}
                de=${de/Budgie:GNOME/Budgie}
                de=${de/:Unity7:ubuntu}

            elif [[ $DESKTOP_SESSION ]]; then
                de=${DESKTOP_SESSION##*/}
                de=${de/trinity/Trinity}

            elif [[ $GNOME_DESKTOP_SESSION_ID ]]; then
                de=GNOME

            elif [[ $MATE_DESKTOP_SESSION_ID ]]; then
                de=MATE

            elif [[ $TDE_FULL_SESSION ]]; then
                de=Trinity
            fi

            # When a window manager is started from a display manager
            # the desktop variables are sometimes also set to the
            # window manager name. This checks to see if WM == DE
            # and discards the DE value.
            [[ $de == "$wm" ]] && { unset -v de; return; }
        ;;
    esac

    # Fallback to using xprop.
    [[ $DISPLAY && -z $de ]] && type -p xprop &>/dev/null && \
        de=$(xprop -root | awk '/KDE_SESSION_VERSION|^_MUFFIN|xfce4|xfce5/')

    # Format strings.
    case $de in
        KDE_SESSION_VERSION*) de=KDE${de/* = } ;;
        *xfce4*)  de=Xfce4 ;;
        *xfce5*)  de=Xfce5 ;;
        *xfce*)   de=Xfce ;;
        *mate*)   de=MATE ;;
        *GNOME*)  de=GNOME ;;
        *MUFFIN*) de=Cinnamon ;;
    esac

    ((${KDE_SESSION_VERSION:-0} >= 4)) && de=${de/KDE/Plasma}

    if [[ $de_version == on && $de ]]; then
        case $de in
            Plasma*)
                       de_ver=$(plasmashell --version)
                       kf_ver=$(kf5-config --version)
                       qt_ver=${kf_ver/KDE*}
                       qt_ver=${qt_ver/Qt:}
                       qt_ver=$(trim "$qt_ver")
                       kf_ver=${kf_ver/kf5*}
                       kf_ver=${kf_ver/*:}
                       kf_ver=$(trim "$kf_ver")
            ;;
            MATE*)     de_ver=$(mate-session --version) ;;
            Xfce*)     de_ver=$(xfce4-session --version) ;;
            GNOME*)    de_ver=$(gnome-shell --version) ;;
            Cinnamon*) de_ver=$(cinnamon --version) ;;
            Deepin*)   de_ver=$(awk -F'=' '/MajorVersion/ {print $2}' /etc/os-version) ;;
            Budgie*)   de_ver=$(budgie-desktop --version) ;;
            Cutefish*) de_ver=$(awk -F'=' '/Version/ {print $2}' /etc/cutefish) ;;
            LXQt*)     de_ver=$(lxqt-session --version) ;;
            Lumina*)   de_ver=$(lumina-desktop --version 2>&1) ;;
            Trinity*)  de_ver=$(tde-config --version) ;;
            Unity*)    de_ver=$(unity --version) ;;
        esac

        de_ver=${de_ver/*TDE:}
        de_ver=${de_ver/tde-config*}
        de_ver=${de_ver/liblxqt*}
        de_ver=${de_ver/Copyright*}
        de_ver=${de_ver/)*}
        de_ver=${de_ver/* }
        de_ver=${de_ver//\"}

        de+=" $de_ver"

        [[ $de == "Plasma"* ]] && de+=" [KF5 $kf_ver] [Qt $qt_ver]"
    fi

    # TODO:
    #  - New config option + flag: --de_display_server on/off ?
    #  - Add display of X11, Arcan and anything else relevant.
    [[ $de && $WAYLAND_DISPLAY ]] &&
        de+=" (Wayland)"

    de_run=1
}

get_wm() {
    # If function was run, stop here.
    ((wm_run == 1)) && return

    case $kernel_name in
        *OpenBSD*) ps_flags=(x -c) ;;
        *)         ps_flags=(-e) ;;
    esac

    if [[ -O "${XDG_RUNTIME_DIR}/${WAYLAND_DISPLAY:-wayland-0}" ]]; then
        if tmp_pid="$(lsof -t "${XDG_RUNTIME_DIR}/${WAYLAND_DISPLAY:-wayland-0}" 2>&1)" ||
           tmp_pid="$(fuser   "${XDG_RUNTIME_DIR}/${WAYLAND_DISPLAY:-wayland-0}" 2>&1)"; then
            wm="$(ps -p "${tmp_pid}" -ho comm=)"
        else
            # lsof may not exist, or may need root on some systems. Similarly fuser.
            # On those systems we search for a list of known window managers, this can mistakenly
            # match processes for another user or session and will miss unlisted window managers.
            wm=$(ps "${ps_flags[@]}" | grep -m 1 -o -F \
                               -e arcan \
                               -e asc \
                               -e clayland \
                               -e dwc \
                               -e fireplace \
                               -e gnome-shell \
                               -e greenfield \
                               -e grefsen \
                               -e hikari \
                               -e Hyprland \
                               -e kwin \
                               -e lipstick \
                               -e maynard \
                               -e mazecompositor \
                               -e motorcar \
                               -e orbital \
                               -e orbment \
                               -e perceptia \
                               -e river \
                               -e rustland \
                               -e sway \
                               -e ulubis \
                               -e velox \
                               -e wavy \
                               -e way-cooler \
                               -e wayfire \
                               -e wayhouse \
                               -e westeros \
                               -e westford \
                               -e weston)
        fi

    elif [[ $DISPLAY && $os != "Mac OS X" && $os != "macOS" && $os != FreeMiNT ]]; then
        # non-EWMH WMs.
        wm=$(ps "${ps_flags[@]}" | grep -m 1 -o \
                           -e "[s]owm" \
                           -e "[c]atwm" \
                           -e "[f]vwm" \
                           -e "[d]wm" \
                           -e "[2]bwm" \
                           -e "[m]onsterwm" \
                           -e "[t]inywm" \
                           -e "[x]11fs" \
                           -e "[x]monad")

        [[ -z $wm ]] && type -p xprop &>/dev/null && {
            id=$(xprop -root -notype _NET_SUPPORTING_WM_CHECK)
            id=${id##* }
            wm=$(xprop -id "$id" -notype -len 100 -f _NET_WM_NAME 8t)
            wm=${wm/*WM_NAME = }
            wm=${wm/\"}
            wm=${wm/\"*}
        }

    else
        case $os in
            "Mac OS X"|"macOS")
                ps_line=$(ps -e | grep -o \
                    -e "[S]pectacle" \
                    -e "[A]methyst" \
                    -e "[k]wm" \
                    -e "[c]hun[k]wm" \
                    -e "[y]abai" \
                    -e "[R]ectangle")

                case $ps_line in
                    *chunkwm*)   wm=chunkwm ;;
                    *kwm*)       wm=Kwm ;;
                    *yabai*)     wm=yabai ;;
                    *Amethyst*)  wm=Amethyst ;;
                    *Spectacle*) wm=Spectacle ;;
                    *Rectangle*) wm=Rectangle ;;
                    *)           wm="Quartz Compositor" ;;
                esac
            ;;

            Windows)
                wm=$(
                    tasklist |

                    grep -Fom 1 \
                         -e bugn \
                         -e Windawesome \
                         -e blackbox \
                         -e emerge \
                         -e litestep
                )

                [[ $wm == blackbox ]] &&
                    wm="bbLean (Blackbox)"

                wm=${wm:+$wm, }DWM.exe
            ;;

            FreeMiNT)
                freemint_wm=(/proc/*)

                case ${freemint_wm[*]} in
                    *xaaes* | *xaloader*) wm=XaAES ;;
                    *myaes*)              wm=MyAES ;;
                    *naes*)               wm=N.AES ;;
                    geneva)               wm=Geneva ;;
                    *)                    wm="Atari AES" ;;
                esac
            ;;
        esac
    fi

    # Rename window managers to their proper values.
    [[ $wm == *WINDOWMAKER* ]] && wm=wmaker
    [[ $wm == *GNOME*Shell* ]] && wm=Mutter

    wm_run=1
}

get_wm_theme() {
    ((wm_run != 1)) && get_wm
    ((de_run != 1)) && get_de

    case $wm  in
        E16)
            wm_theme=$(awk -F "= " '/theme.name/ {print $2}' "${HOME}/.e16/e_config--0.0.cfg")
        ;;

        Sawfish)
            wm_theme=$(awk -F '\\(quote|\\)' '/default-frame-style/ {print $(NF-4)}' \
                       "$HOME/.sawfish/custom")
        ;;

        Cinnamon|Muffin|"Mutter (Muffin)")
            detheme=$(gsettings get org.cinnamon.theme name)
            wm_theme=$(gsettings get org.cinnamon.desktop.wm.preferences theme)
            wm_theme="$detheme ($wm_theme)"
        ;;

        Compiz|Mutter|Gala)
            if type -p gsettings >/dev/null; then
                wm_theme=$(gsettings get org.gnome.shell.extensions.user-theme name)

                [[ ${wm_theme//\'} ]] || \
                    wm_theme=$(gsettings get org.gnome.desktop.wm.preferences theme)

            elif type -p gconftool-2 >/dev/null; then
                wm_theme=$(gconftool-2 -g /apps/metacity/general/theme)
            fi
        ;;

        Metacity*)
            if [[ $de == Deepin ]]; then
                wm_theme=$(gsettings get com.deepin.wrap.gnome.desktop.wm.preferences theme)

            elif [[ $de == MATE ]]; then
                wm_theme=$(gsettings get org.mate.Marco.general theme)

            else
                wm_theme=$(gconftool-2 -g /apps/metacity/general/theme)
            fi
        ;;

        E17|Enlightenment)
            if type -p eet >/dev/null; then
                wm_theme=$(eet -d "$HOME/.e/e/config/standard/e.cfg" config |\
                            awk '/value \"file\" string.*.edj/ {print $4}')
                wm_theme=${wm_theme##*/}
                wm_theme=${wm_theme%.*}
            fi
        ;;

        Fluxbox)
            [[ -f $HOME/.fluxbox/init ]] &&
                wm_theme=$(awk -F "/" '/styleFile/ {print $NF}' "$HOME/.fluxbox/init")
        ;;

        IceWM*)
            [[ -f $HOME/.icewm/theme ]] &&
                wm_theme=$(awk -F "[\",/]" '!/#/ {print $2}' "$HOME/.icewm/theme")
        ;;

        Openbox)
            case $de in
                LXDE*) ob_file="lxde-rc" ;;
                LXQt*) ob_file="lxqt-rc" ;;
                    *) ob_file="rc" ;;
            esac

            ob_file=$XDG_CONFIG_HOME/openbox/$ob_file.xml

            [[ -f $ob_file ]] &&
                wm_theme=$(awk '/<theme>/ {while (getline n) {if (match(n, /<name>/))
                            {l=n; exit}}} END {split(l, a, "[<>]"); print a[3]}' "$ob_file")
        ;;

        PekWM)
            [[ -f $HOME/.pekwm/config ]] &&
                wm_theme=$(awk -F "/" '/Theme/{gsub(/\"/,""); print $NF}' "$HOME/.pekwm/config")
        ;;

        Xfwm4)
            [[ -f $HOME/.config/xfce4/xfconf/xfce-perchannel-xml/xfwm4.xml ]] &&
                wm_theme=$(xfconf-query -c xfwm4 -p /general/theme)
        ;;

        KWin*)
            kde_config_dir
            kwinrc=$kde_config_dir/kwinrc
            kdebugrc=$kde_config_dir/kdebugrc

            if [[ -f $kwinrc ]]; then
                wm_theme=$(awk '/theme=/ {
                                    gsub(/theme=.*qml_|theme=.*svg__/,"",$0);
                                    print $0;
                                    exit
                                 }' "$kwinrc")

                [[ "$wm_theme" ]] ||
                    wm_theme=$(awk '/library=org.kde/ {
                                        gsub(/library=org.kde./,"",$0);
                                        print $0;
                                        exit
                                     }' "$kwinrc")

                [[ $wm_theme ]] ||
                    wm_theme=$(awk '/PluginLib=kwin3_/ {
                                        gsub(/PluginLib=kwin3_/,"",$0);
                                        print $0;
                                        exit
                                     }' "$kwinrc")

            elif [[ -f $kdebugrc ]]; then
                wm_theme=$(awk '/(decoration)/ {gsub(/\[/,"",$1); print $1; exit}' "$kdebugrc")
            fi

            wm_theme=${wm_theme/theme=}
        ;;

        "Quartz Compositor")
            global_preferences=$HOME/Library/Preferences/.GlobalPreferences.plist
            wm_theme=$(PlistBuddy -c "Print AppleInterfaceStyle" "$global_preferences")
            wm_theme_color=$(PlistBuddy -c "Print AppleAccentColor" "$global_preferences")

            [[ "$wm_theme" ]] ||
                wm_theme=Light

            case $wm_theme_color in
                -1) wm_theme_color=Graphite ;;
                0)  wm_theme_color=Red ;;
                1)  wm_theme_color=Orange ;;
                2)  wm_theme_color=Yellow ;;
                3)  wm_theme_color=Green ;;
                5)  wm_theme_color=Purple ;;
                6)  wm_theme_color=Pink ;;
                *)  wm_theme_color=Blue ;;
            esac

            wm_theme="$wm_theme_color ($wm_theme)"
        ;;

        *Explorer)
            path=/proc/registry/HKEY_CURRENT_USER/Software/Microsoft
            path+=/Windows/CurrentVersion/Themes/CurrentTheme

            wm_theme=$(head -n1 "$path")
            wm_theme=${wm_theme##*\\}
            wm_theme=${wm_theme%.*}
        ;;

        Blackbox|bbLean*)
            path=$(wmic process get ExecutablePath | grep -F "blackbox")
            path=${path//\\/\/}

            wm_theme=$(grep '^session\.styleFile:' "${path/\.exe/.rc}")
            wm_theme=${wm_theme/session\.styleFile: }
            wm_theme=${wm_theme##*\\}
            wm_theme=${wm_theme%.*}
        ;;

        LeftWM*)
			if command -v leftwm-theme &> /dev/null
			then
				wm_theme=$(leftwm-theme status | grep "Your current theme" | sed -e 's/Your current theme is //g' -e 's/\,.*$//g')
			fi
        ;;
    esac

    wm_theme=$(trim_quotes "$wm_theme")
}

get_cpu() {
    case $os in
        "Linux" | "MINIX" | "Windows")
            # Get CPU name.
            cpu_file="/proc/cpuinfo"

            case $kernel_machine in
                "frv" | "hppa" | "m68k" | "openrisc" | "or"* | "powerpc" | "ppc"* | "sparc"*)
                    cpu="$(awk -F':' '/^cpu\t|^CPU/ {printf $2; exit}' "$cpu_file")"
                ;;

                "s390"*)
                    cpu="$(awk -F'=' '/machine/ {print $4; exit}' "$cpu_file")"
                ;;

                "ia64" | "m32r")
                    cpu="$(awk -F':' '/model/ {print $2; exit}' "$cpu_file")"
                    [[ -z "$cpu" ]] && cpu="$(awk -F':' '/family/ {printf $2; exit}' "$cpu_file")"
                ;;

                "arm"* | "aarch64")
                    if [[ $(trim "$distro") == Android* ]]; then
                        # Android roms have modified cpuinfo that shows CPU model as a string
                        cpu="$(awk -F':' '/Hardware/ {print $2; exit}' "$cpu_file")"
                    else
                        # ARM linux displays binary model code in cpuinfo, which needs to be decoded with lscpu
                        if ! [[ -x "$(command -v python)" ]]; then
                            cpu="$(lscpu | awk -F': ' '/Vendor ID/ {print $2; exit}' ) $(lscpu | awk -F': ' '/Model name/ {print $2; exit}')"
                        else
                            # Sometimes there are multiple CPU models (e.g. RK3399 has 4 A53 and 2 A72 cores)
                            # However, I don't know how to implement this in awk, so I'll use python for now
                            read -r -d '' py_script << END
from subprocess import check_output


def find(lines, label):
    for ln in lines:
        if ln.strip().startswith(label):
            return ln.split(label)[-1].strip()

    return None


if __name__ == '__main__':
    lscpu = check_output('lscpu').decode()

    vendor_id = find(lscpu.split('\n'), 'Vendor ID:') or None

    cpus = []

    for model_desc in lscpu.split('Model name:'):
        lines = model_desc.split('\n')
        model = lines[0].strip()
        cores = int(find(lines, 'Core(s) per socket:') or "-1")
        cores *= int(find(lines, 'Socket(s):') or "1")
        if cores == -1:
            continue

        mhz = float(find(lines, 'CPU max MHz:') or find(lines, 'CPU min MHz:') or "0")
        speed = f'@ {mhz / 1000:.2f} GHz' if mhz > 0 else ''

        cpus.append(f'{vendor_id} {model} ({cores}) {speed}')

    print('\n'.join(cpus))
END
                            tmp_cpus=$(python -c "$py_script")
                            while IFS= read -r line; do
                                prin "${subtitle:+${subtitle}}" "$line"
                            done <<< "$tmp_cpus"

                            return
                        fi
                    fi
                ;;
            esac

            # If cpu is not detected on a platform-specific bases, fallback to cpuinfo method
            [[ -z "$cpu" ]] && cpu="$(awk -F '\\s*: | @' \
                    '/model name|Model|uarch|Hardware|Processor|^cpu model|chip type|^cpu type/ {
                    cpu=$2; if ($1 == "Hardware") exit } END { print cpu }' "$cpu_file")"

            speed_dir="/sys/devices/system/cpu/cpu0/cpufreq"

            # Select the right temperature file.
            for temp_dir in /sys/class/hwmon/*; do
                [[ "$(< "${temp_dir}/name")" =~ (cpu_thermal|coretemp|fam15h_power|k10temp) ]] && {
                    temp_dirs=("$temp_dir"/temp*_input)
                    temp_dir=${temp_dirs[0]}
                    break
                }
            done
	
            # If on a Raspberry Pi...
            if grep -q "Raspberry Pi" /proc/device-tree/model; then
                temp_dir=/sys/class/thermal/thermal_zone0/temp
            fi

            # Get CPU speed.
            if [[ -d "$speed_dir" ]]; then
                # Fallback to bios_limit if $speed_type fails.
                speed="$(< "${speed_dir}/${speed_type}")" ||\
                speed="$(< "${speed_dir}/bios_limit")" ||\
                speed="$(< "${speed_dir}/scaling_max_freq")" ||\
                speed="$(< "${speed_dir}/cpuinfo_max_freq")"
                speed="$((speed / 1000))"

            else
                case $kernel_machine in
                    "sparc"*)
                        # SPARC systems use a different file to expose clock speed information.
                        speed_file="/sys/devices/system/cpu/cpu0/clock_tick"
                        speed="$(($(< "$speed_file") / 1000000))"
                    ;;

                    *)
                        speed="$(awk -F ': |\\.' '/cpu MHz|^clock/ {printf $2; exit}' "$cpu_file")"
                        speed="${speed/MHz}"
                    ;;
                esac
            fi

            # Get CPU temp.
            [[ -f "$temp_dir" ]] && deg="$(($(< "$temp_dir") * 100 / 10000))"

            # Get CPU cores.
            case $kernel_machine in
                "sparc"*)
                    case $cpu_cores in
                        # SPARC systems doesn't expose detailed topology information in
                        # /proc/cpuinfo so I have to use lscpu here.
                        "logical" | "on")
                            cores="$(lscpu | awk -F ': *' '/^CPU\(s\)/ {print $2}')"
                        ;;
                        "physical")
                            cores="$(lscpu | awk -F ': *' '/^Core\(s\) per socket/ {print $2}')"
                            sockets="$(lscpu | awk -F ': *' '/^Socket\(s\)/ {print $2}')"
                            cores="$((sockets * cores))"
                        ;;
                    esac
                ;;

                *)
                    sockets="$(grep "physical id" /proc/cpuinfo | sort -u | wc -l)"

                    case $cpu_cores in
                        "logical" | "on")
                            cores="$(grep -c "^processor" "$cpu_file")"
                        ;;
                        "physical")
                            cores="$(awk '/^core id/&&!a[$0]++{++i} END {print i}' "$cpu_file")"
                        ;;
                    esac
                ;;
            esac
        ;;

        "Mac OS X"|"macOS")
            if [[ $osx_version == 10.[4-5]* ]]; then
                cpu="$(system_profiler SPHardwareDataType | grep CPU\ Type)"
                cpu="${cpu/CPU\ Type\:/}"

                speed="$(system_profiler SPHardwareDataType | grep CPU\ Speed)"
                speed="${speed/CPU\ Speed\:/}"
                speed="${speed/ MHz/}"
                speed="${speed/ GHz/}"

                cores="$(system_profiler SPHardwareDataType | grep Number\ Of\ CPUs)"
                cores="${cores/Number\ Of\ CPUs\:/}"
            else
                cpu="$(sysctl -n machdep.cpu.brand_string)"
            fi

            # Get CPU cores.
            case $cpu_cores in
                "logical" | "on") cores="$(sysctl -n hw.logicalcpu_max)" ;;
                "physical")       cores="$(sysctl -n hw.physicalcpu_max)" ;;
            esac
        ;;

        "iPhone OS")
            case $kernel_machine in
                "iPhone1,"[1-2] | "iPod1,1"): "Samsung S5L8900 (1) @ 412MHz" ;;
                "iPhone2,1"):                 "Samsung S5PC100 (1) @ 600MHz" ;;
                "iPhone3,"[1-3] | "iPod4,1"): "Apple A4 (1) @ 800MHz" ;;
                "iPhone4,1" | "iPod5,1"):     "Apple A5 (2) @ 800MHz" ;;
                "iPhone5,"[1-4]): "Apple A6 (2) @ 1.3GHz" ;;
                "iPhone6,"[1-2]): "Apple A7 (2) @ 1.3GHz" ;;
                "iPhone7,"[1-2]): "Apple A8 (2) @ 1.4GHz" ;;
                "iPhone8,"[1-4] | "iPad6,1"[12]): "Apple A9 (2) @ 1.85GHz" ;;
                "iPhone9,"[1-4] | "iPad7,"[5-6] | "iPad7,1"[1-2]):
                    "Apple A10 Fusion (4) @ 2.34GHz"
                ;;
                "iPhone10,"[1-6]): "Apple A11 Bionic (6) @ 2.39GHz" ;;
                "iPhone11,"[2468] | "iPad11,"[1-4] | "iPad11,"[6-7]): "Apple A12 Bionic (6) @ 2.49GHz" ;;
                "iPhone12,"[1358]): "Apple A13 Bionic (6) @ 2.65GHz" ;;
                "iPhone13,"[1-4] | "iPad13,"[1-2]): "Apple A14 Bionic (6) @ 3.00Ghz" ;;

                "iPod2,1"): "Samsung S5L8720 (1) @ 533MHz" ;;
                "iPod3,1"): "Samsung S5L8922 (1) @ 600MHz" ;;
                "iPod7,1"): "Apple A8 (2) @ 1.1GHz" ;;
                "iPad1,1"): "Apple A4 (1) @ 1GHz" ;;
                "iPad2,"[1-7]): "Apple A5 (2) @ 1GHz" ;;
                "iPad3,"[1-3]): "Apple A5X (2) @ 1GHz" ;;
                "iPad3,"[4-6]): "Apple A6X (2) @ 1.4GHz" ;;
                "iPad4,"[1-3]): "Apple A7 (2) @ 1.4GHz" ;;
                "iPad4,"[4-9]): "Apple A7 (2) @ 1.4GHz" ;;
                "iPad5,"[1-2]): "Apple A8 (2) @ 1.5GHz" ;;
                "iPad5,"[3-4]): "Apple A8X (3) @ 1.5GHz" ;;
                "iPad6,"[3-4]): "Apple A9X (2) @ 2.16GHz" ;;
                "iPad6,"[7-8]): "Apple A9X (2) @ 2.26GHz" ;;
                "iPad7,"[1-4]): "Apple A10X Fusion (6) @ 2.39GHz" ;;
                "iPad8,"[1-8]): "Apple A12X Bionic (8) @ 2.49GHz" ;;
                "iPad8,9" | "iPad8,1"[0-2]): "Apple A12Z Bionic (8) @ 2.49GHz" ;;
            esac
            cpu="$_"
        ;;

        "BSD")
            # Get CPU name.
            cpu="$(sysctl -n hw.model)"
            cpu="${cpu/[0-9]\.*}"
            cpu="${cpu/ @*}"

            # Get CPU speed.
            speed="$(sysctl -n hw.cpuspeed)"
            [[ -z "$speed" ]] && speed="$(sysctl -n  hw.clockrate)"

            # Get CPU cores.
            case $kernel_name in
                "OpenBSD"*)
                    [[ "$(sysctl -n hw.smt)" == "1" ]] && smt="on" || smt="off"
                    ncpufound="$(sysctl -n hw.ncpufound)"
                    ncpuonline="$(sysctl -n hw.ncpuonline)"
                    cores="${ncpuonline}/${ncpufound},\\xc2\\xa0SMT\\xc2\\xa0${smt}"
                ;;
                *)
                    cores="$(sysctl -n hw.ncpu)"
                ;;
            esac

            # Get CPU temp.
            case $kernel_name in
                "FreeBSD"* | "DragonFly"* | "NetBSD"*)
                    deg="$(sysctl -n dev.cpu.0.temperature)"
                    deg="${deg/C}"
                ;;
                "OpenBSD"* | "Bitrig"*)
                    deg="$(sysctl hw.sensors | \
                        awk -F'=|degC' '/(ksmn|adt|lm|cpu)0.temp0/ {printf("%2.1f", $2); exit}')"
                ;;
            esac
        ;;

        "Solaris" | "illumos")
            # Get CPU name.
            cpu="$(psrinfo -pv)"
            cpu="${cpu//*$'\n'}"
            cpu="${cpu/[0-9]\.*}"
            cpu="${cpu/ @*}"
            cpu="${cpu/\(portid*}"

            # Get CPU speed.
            speed="$(psrinfo -v | awk '/operates at/ {print $6; exit}')"

            # Get CPU cores.
            case $cpu_cores in
                "logical" | "on") cores="$(kstat -m cpu_info | grep -c -F "chip_id")" ;;
                "physical") cores="$(psrinfo -p)" ;;
            esac
        ;;

        "Haiku")
            # Get CPU name.
            cpu="$(sysinfo -cpu | awk -F '\\"' '/CPU #0/ {print $2}')"
            cpu="${cpu/@*}"

            # Get CPU speed.
            speed="$(sysinfo -cpu | awk '/running at/ {print $NF; exit}')"
            speed="${speed/MHz}"

            # Get CPU cores.
            cores="$(sysinfo -cpu | grep -c -F 'CPU #')"
        ;;

        "AIX")
            # Get CPU name.
            cpu="$(lsattr -El proc0 -a type | awk '{printf $2}')"

            # Get CPU speed.
            speed="$(prtconf -s | awk -F':' '{printf $2}')"
            speed="${speed/MHz}"

            # Get CPU cores.
            case $cpu_cores in
                "logical" | "on")
                    cores="$(lparstat -i | awk -F':' '/Online Virtual CPUs/ {printf $2}')"
                ;;

                "physical")
                    cores="$(lparstat -i | awk -F':' '/Active Physical CPUs/ {printf $2}')"
                ;;
            esac
        ;;

        "IRIX")
            # Get CPU name.
            cpu="$(hinv -c processor | awk -F':' '/CPU:/ {printf $2}')"

            # Get CPU speed.
            speed="$(hinv -c processor | awk '/MHZ/ {printf $2}')"

            # Get CPU cores.
            cores="$(sysconf NPROC_ONLN)"
        ;;

        "FreeMiNT")
            cpu="$(awk -F':' '/CPU:/ {printf $2}' /kern/cpuinfo)"
            speed="$(awk -F '[:.M]' '/Clocking:/ {printf $2}' /kern/cpuinfo)"
        ;;
    esac

    # Remove un-needed patterns from cpu output.
    cpu="${cpu//(TM)}"
    cpu="${cpu//(tm)}"
    cpu="${cpu//(R)}"
    cpu="${cpu//(r)}"
    cpu="${cpu//CPU}"
    cpu="${cpu//Processor}"
    cpu="${cpu//Dual-Core}"
    cpu="${cpu//Quad-Core}"
    cpu="${cpu//Six-Core}"
    cpu="${cpu//Eight-Core}"
    cpu="${cpu//[1-9][0-9]-Core}"
    cpu="${cpu//[0-9]-Core}"
    cpu="${cpu//, * Compute Cores}"
    cpu="${cpu//Core / }"
    cpu="${cpu//(\"AuthenticAMD\"*)}"
    cpu="${cpu//with Radeon*Graphics}"
    cpu="${cpu//, altivec supported}"
    cpu="${cpu//FPU*}"
    cpu="${cpu//Chip Revision*}"
    cpu="${cpu//Technologies, Inc}"
    cpu="${cpu//Core2/Core 2}"

    # Trim spaces from core and speed output
    cores="${cores//[[:space:]]}"
    speed="${speed//[[:space:]]}"

    # Remove CPU brand from the output.
    if [[ "$cpu_brand" == "off" ]]; then
        cpu="${cpu/AMD }"
        cpu="${cpu/Intel }"
        cpu="${cpu/Core? Duo }"
        cpu="${cpu/Qualcomm }"
    fi

    # Add CPU cores to the output.
    [[ "$cpu_cores" != "off" && "$cores" ]] && \
        case $os in
            "Mac OS X"|"macOS")
                if [[ $(uname -m) == 'arm64' ]]; then
                    cpu="$cpu ($cores)"
                else
                    cpu="${cpu/@/(${cores}) @}"
                fi
            ;;
            *)
                # If socket information is present and more than 1, display cpu count first
                if [[ $sockets ]] && [[ $sockets -gt 1 ]]; then
                    cpu="${sockets}x $cpu ($((cores / sockets)))"
                else
                    cpu="$cpu ($cores)"
                fi
            ;;
        esac

    # Add CPU speed to the output.
    if [[ "$cpu_speed" != "off" && "$speed" ]]; then
        if (( speed < 1000 )); then
            cpu="$cpu @ ${speed}MHz"
        else
            [[ "$speed_shorthand" == "on" ]] && speed="$((speed / 100))"
            speed="${speed:0:1}.${speed:1}"
            cpu="$cpu @ ${speed}GHz"
        fi
    fi

    # Add CPU temp to the output.
    if [[ "$cpu_temp" != "off" && "$deg" ]]; then
        deg="${deg//.}"

        # Convert to Fahrenheit if enabled
        [[ "$cpu_temp" == "F" ]] && deg="$((deg * 90 / 50 + 320))"

        # Format the output
        deg="[${deg/${deg: -1}}.${deg: -1}°${cpu_temp:-C}]"
        cpu="$cpu $deg"
    fi
}

get_gpu() {
    case $os in
        "Linux")
            # Read GPUs into array.
            gpu_cmd="$(lspci -mm |
                       awk -F '\"|\" \"|\\(' \
                              '/"Display|"3D|"VGA/ {
                                  a[$0] = $1 " " $3 " " ($(NF-1) ~ /^$|^Device [[:xdigit:]]+$/ ? $4 : $(NF-1))
                              }
                              END { for (i in a) {
                                  if (!seen[a[i]]++) {
                                      sub("^[^ ]+ ", "", a[i]);
                                      print a[i]
                                  }
                              }}')"

            if [[ "$gpu_cmd" == "" ]]; then
                gpu_cmd="$(glxinfo -B | grep -F 'OpenGL renderer string')"
                gpu_cmd="${gpu_cmd/OpenGL renderer string: }"
            fi

            IFS=$'\n' read -d "" -ra gpus <<< "$gpu_cmd"

            # Remove duplicate Intel Graphics outputs.
            # This fixes cases where the outputs are both
            # Intel but not entirely identical.
            #
            # Checking the first two array elements should
            # be safe since there won't be 2 intel outputs if
            # there's a dedicated GPU in play.
            [[ "${gpus[0]}" == *Intel* && "${gpus[1]}" == *Intel* ]] && unset -v "gpus[0]"

            for gpu in "${gpus[@]}"; do
                # GPU shorthand tests.
                [[ "$gpu_type" == "dedicated" && "$gpu" == *Intel* ]] || \
                [[ "$gpu_type" == "integrated" && ! "$gpu" == *Intel* ]] && \
                    { unset -v gpu; continue; }

                case $gpu in
                    *"Advanced"*)
                        brand="${gpu/*AMD*ATI*/AMD ATI}"
                        brand="${brand:-${gpu/*AMD*/AMD}}"
                        brand="${brand:-${gpu/*ATI*/ATi}}"

                        gpu="${gpu/\[AMD\/ATI\] }"
                        gpu="${gpu/\[AMD\] }"
                        gpu="${gpu/OEM }"
                        gpu="${gpu/Advanced Micro Devices, Inc.}"
                        gpu="${gpu/*\[}"
                        gpu="${gpu/\]*}"
                        gpu="$brand $gpu"
                    ;;

                    *"NVIDIA"*)
                        gpu="${gpu/*NVIDIA}"
                        gpu="${gpu/*\[}"
                        gpu="${gpu/\]*}"
                        gpu="NVIDIA $gpu"
                    ;;

                    *"Intel"*)
                        gpu="${gpu/*Intel/Intel}"
                        gpu="${gpu/\(R\)}"
                        gpu="${gpu/Corporation}"
                        gpu="${gpu/ \(*}"
                        gpu="${gpu/Integrated Graphics Controller}"
                        gpu="${gpu/*Xeon*/Intel HD Graphics}"

                        [[ -z "$(trim "$gpu")" ]] && gpu="Intel Integrated Graphics"
                    ;;

                    *"MCST"*)
                        gpu="${gpu/*MCST*MGA2*/MCST MGA2}"
                    ;;

                    *"VirtualBox"*)
                        gpu="VirtualBox Graphics Adapter"
                    ;;

                    *) continue ;;
                esac

                if [[ "$gpu_brand" == "off" ]]; then
                    gpu="${gpu/AMD }"
                    gpu="${gpu/NVIDIA }"
                    gpu="${gpu/Intel }"
                fi

                prin "${subtitle:+${subtitle}${gpu_name}}" "$gpu"
            done

            return
        ;;

        "Mac OS X"|"macOS")
            if [[ -f "${cache_dir}/neofetch/gpu" ]]; then
                source "${cache_dir}/neofetch/gpu"

            else
                if [[ $(uname -m) == 'arm64' ]]; then
                    chipset=$(system_profiler SPDisplaysDataType | awk '/Chipset Model/ { printf "%s %s %s", $3, $4, $5 }')
                    cores=$(system_profiler SPDisplaysDataType | awk '/Total Number of Cores/ { printf "%d", $5 }')
                    gpu="${chipset} (${cores})"
                else
                    gpu="$(system_profiler SPDisplaysDataType |\
                        awk -F': ' '/^\ *Chipset Model:/ {printf $2 ", "}')"
                    gpu="${gpu//\/ \$}"
                    gpu="${gpu%,*}"
                fi

                cache "gpu" "$gpu"
            fi
        ;;

        "iPhone OS")
            case $kernel_machine in
                "iPhone1,"[1-2]):                             "PowerVR MBX Lite 3D" ;;
                "iPhone2,1" | "iPhone3,"[1-3] | "iPod3,1" | "iPod4,1" | "iPad1,1"):
                    "PowerVR SGX535"
                ;;
                "iPhone4,1" | "iPad2,"[1-7] | "iPod5,1"):     "PowerVR SGX543MP2" ;;
                "iPhone5,"[1-4]):                             "PowerVR SGX543MP3" ;;
                "iPhone6,"[1-2] | "iPad4,"[1-9]):             "PowerVR G6430" ;;
                "iPhone7,"[1-2] | "iPod7,1" | "iPad5,"[1-2]): "PowerVR GX6450" ;;
                "iPhone8,"[1-4] | "iPad6,1"[12]):             "PowerVR GT7600" ;;
                "iPhone9,"[1-4] | "iPad7,"[5-6]):             "PowerVR GT7600 Plus" ;;
                "iPhone10,"[1-6]):                            "Apple Designed GPU (A11)" ;;
                "iPhone11,"[2468] | "iPad11,"[67]):           "Apple Designed GPU (A12)" ;;
                "iPhone12,"[1358]):                           "Apple Designed GPU (A13)" ;;
                "iPhone13,"[1234] | "iPad13,"[12]):           "Apple Designed GPU (A14)" ;;

                "iPad3,"[1-3]):     "PowerVR SGX534MP4" ;;
                "iPad3,"[4-6]):     "PowerVR SGX554MP4" ;;
                "iPad5,"[3-4]):     "PowerVR GXA6850" ;;
                "iPad6,"[3-8]):     "PowerVR 7XT" ;;

                "iPod1,1" | "iPod2,1")
                    : "PowerVR MBX Lite"
                ;;
            esac
            gpu="$_"
        ;;

        "Windows")
            wmic path Win32_VideoController get caption | while read -r line; do
                line=$(trim "$line")

                case $line in
                    *Caption*|'')
                        continue
                    ;;

                    *)
                        prin "${subtitle:+${subtitle}${gpu_name}}" "$line"
                    ;;
                esac
            done
        ;;

        "Haiku")
            gpu="$(listdev | grep -A2 -F 'device Display controller' |\
                   awk -F':' '/device beef/ {print $2}')"
        ;;

        *)
            case $kernel_name in
                "FreeBSD"* | "DragonFly"*)
                    gpu="$(pciconf -lv | grep -B 4 -F "VGA" | grep -F "device")"
                    gpu="${gpu/*device*= }"
                    gpu="$(trim_quotes "$gpu")"
                ;;

                *)
                    gpu="$(glxinfo -B | grep -F 'OpenGL renderer string')"
                    gpu="${gpu/OpenGL renderer string: }"
                ;;
            esac
        ;;
    esac

    if [[ "$gpu_brand" == "off" ]]; then
        gpu="${gpu/AMD}"
        gpu="${gpu/NVIDIA}"
        gpu="${gpu/Intel}"
    fi
}

get_memory() {
    case $os in
        "Linux" | "Windows")
            # MemUsed = Memtotal + Shmem - MemFree - Buffers - Cached - SReclaimable
            # Source: https://github.com/KittyKatt/screenFetch/issues/386#issuecomment-249312716
            while IFS=":" read -r a b; do
                case $a in
                    "MemTotal") ((mem_used+=${b/kB})); mem_total="${b/kB}" ;;
                    "Shmem") ((mem_used+=${b/kB}))  ;;
                    "MemFree" | "Buffers" | "Cached" | "SReclaimable")
                        mem_used="$((mem_used-=${b/kB}))"
                    ;;

                    # Available since Linux 3.14rc (34e431b0ae398fc54ea69ff85ec700722c9da773).
                    # If detected this will be used over the above calculation for mem_used.
                    "MemAvailable")
                        mem_avail=${b/kB}
                    ;;
                esac
            done < /proc/meminfo

            if [[ $mem_avail ]]; then
                mem_used=$(((mem_total - mem_avail) / 1024))
            else
                mem_used="$((mem_used / 1024))"
            fi

            mem_total="$((mem_total / 1024))"
        ;;

        "Mac OS X" | "macOS" | "iPhone OS")
<<<<<<< HEAD
            if [[ $osx_version == 10.[4-5]* ]]; then
                mem_total="$(system_profiler SPHardwareDataType | grep Memory:)"
                mem_total="${mem_total/Memory\: /}"
                mem_total="${mem_total/ MB/}"

                mem_used="$(vm_stat | grep Pages\ active:)"
                mem_used="${mem_used/Pages active\: /}"
                mem_used="${mem_used/\./}"

                pages_inactive=$(vm_stat | grep "Pages inactive")
                pages_inactive=${pages_inactive/Pages inactive\: /}
                pages_inactive=${pages_inactive/\./}

                mem_used=$((mem_used + pages_inactive))
                mem_used=$((mem_used * 4096 / 1048576))
            else
                hw_pagesize="$(sysctl -n hw.pagesize)"
                mem_total="$(($(sysctl -n hw.memsize) / 1024 / 1024))"
                pages_app="$(($(sysctl -n vm.page_pageable_internal_count) - $(sysctl -n vm.page_purgeable_count)))"
                pages_wired="$(vm_stat | awk '/ wired/ { print $4 }')"
                pages_compressed="$(vm_stat | awk '/ occupied/ { printf $5 }')"
                pages_compressed="${pages_compressed:-0}"
                mem_used="$(((pages_app + ${pages_wired//.} + ${pages_compressed//.}) * hw_pagesize / 1024 / 1024))"
            fi
=======
            hw_pagesize="$(sysctl -n hw.pagesize)"
            mem_total="$(($(sysctl -n hw.memsize) / 1024 / 1024))"
            pages_app="$(($(sysctl -n vm.page_pageable_internal_count) - $(sysctl -n vm.page_purgeable_count)))"
            pages_wired="$(vm_stat | awk '/ wired/ { print $4 }')"
            pages_compressed="$(vm_stat | awk '/ occupied/ { printf $5 }')"
            pages_compressed="${pages_compressed:-0}"
            mem_used="$(((pages_app + ${pages_wired//.} + ${pages_compressed//.}) * hw_pagesize / 1024 / 1024))"
>>>>>>> 5012c996
        ;;

        "BSD" | "MINIX" | "ravynOS")
            # Mem total.
            case $kernel_name in
                "NetBSD"*) mem_total="$(($(sysctl -n hw.physmem64) / 1024 / 1024))" ;;
                *) mem_total="$(($(sysctl -n hw.physmem) / 1024 / 1024))" ;;
            esac

            # Mem free.
            case $kernel_name in
                "NetBSD"*)
                    mem_free="$(($(awk -F ':|kB' '/MemFree:/ {printf $2}' /proc/meminfo) / 1024))"
                ;;

                "FreeBSD"* | "DragonFly"*)
                    hw_pagesize="$(sysctl -n hw.pagesize)"
                    mem_inactive="$(($(sysctl -n vm.stats.vm.v_inactive_count) * hw_pagesize))"
                    mem_unused="$(($(sysctl -n vm.stats.vm.v_free_count) * hw_pagesize))"
                    mem_cache="$(($(sysctl -n vm.stats.vm.v_cache_count) * hw_pagesize))"
                    mem_free="$(((mem_inactive + mem_unused + mem_cache) / 1024 / 1024))"
                ;;

                "MINIX")
                    mem_free="$(top -d 1 | awk -F ',' '/^Memory:/ {print $2}')"
                    mem_free="${mem_free/M Free}"
                ;;

                "OpenBSD"*) ;;
                *) mem_free="$(($(vmstat | awk 'END {printf $5}') / 1024))" ;;
            esac

            # Mem used.
            case $kernel_name in
                "OpenBSD"*)
                    mem_used="$(vmstat | awk 'END {printf $3}')"
                    mem_used="${mem_used/M}"
                ;;

                *) mem_used="$((mem_total - mem_free))" ;;
            esac
        ;;

        "Solaris" | "illumos" | "AIX")
            hw_pagesize="$(pagesize)"
            case $os in
                "Solaris" | "illumos")
                    pages_total="$(kstat -p unix:0:system_pages:pagestotal | awk '{print $2}')"
                    pages_free="$(kstat -p unix:0:system_pages:pagesfree | awk '{print $2}')"
                ;;

                "AIX")
                    IFS=$'\n'"| " read -d "" -ra mem_stat <<< "$(svmon -G -O unit=page)"
                    pages_total="${mem_stat[11]}"
                    pages_free="${mem_stat[16]}"
                ;;
            esac
            mem_total="$((pages_total * hw_pagesize / 1024 / 1024))"
            mem_free="$((pages_free * hw_pagesize / 1024 / 1024))"
            mem_used="$((mem_total - mem_free))"
        ;;

        "Haiku")
            mem_total="$(($(sysinfo -mem | awk -F '\\/ |)' '{print $2; exit}') / 1024 / 1024))"
            mem_used="$(sysinfo -mem | awk -F '\\/|)' '{print $2; exit}')"
            mem_used="$((${mem_used/max} / 1024 / 1024))"
        ;;

        "IRIX")
            IFS=$'\n' read -d "" -ra mem_cmd <<< "$(pmem)"
            IFS=" " read -ra mem_stat <<< "${mem_cmd[0]}"

            mem_total="$((mem_stat[3] / 1024))"
            mem_free="$((mem_stat[5] / 1024))"
            mem_used="$((mem_total - mem_free))"
        ;;

        "FreeMiNT")
            mem="$(awk -F ':|kB' '/MemTotal:|MemFree:/ {printf $2, " "}' /kern/meminfo)"
            mem_free="${mem/*  }"
            mem_total="${mem/$mem_free}"
            mem_used="$((mem_total - mem_free))"
            mem_total="$((mem_total / 1024))"
            mem_used="$((mem_used / 1024))"
        ;;

    esac

    [[ "$memory_percent" == "on" ]] && ((mem_perc=mem_used * 100 / mem_total))

    # Creates temp variables: memory_unit_divider, memory_unit_multiplier
    memory_unit_divider=1
    memory_unit_multiplier=1

    # Keep a copy of the original megabyte values because progress bar need them
    mu_mb="$mem_used"
    mt_mb="$mem_total"

    case $memory_unit in
        tib)
            mem_label=TiB
            memory_unit_divider=$((1024 * 1024))
        ;;

        gib)
            mem_label=GiB
            memory_unit_divider=1024
        ;;

        kib)
            mem_label=KiB
            memory_unit_multiplier=1024
        ;;
    esac

<<<<<<< HEAD
    memory="${mem_used} ${mem_label:-MiB} / ${mem_total} ${mem_label:-MiB} ${mem_perc:+(${mem_perc}%)}"
=======
    # Uses temp variables from above: memory_unit_divider, memory_unit_multiplier
    if test "$memory_unit_divider" -ge 1; then
            printf -v mem_used "%'.*f" \
                        "${mem_precision}" \
                        $((mem_used / memory_unit_divider)).$((mem_used % memory_unit_divider))
            printf -v mem_total "%'.*f" \
                        "${mem_precision}" \
                        $((mem_total / memory_unit_divider)).$((mem_total % memory_unit_divider))
    elif test "$memory_unit_multiplier" -ge 1; then
            mem_used=$((mem_used * memory_unit_multiplier))
            mem_total=$((mem_total * memory_unit_multiplier))
    fi

    memory="${mem_used}${mem_label:-MiB} / ${mem_total}${mem_label:-MiB} ${mem_perc:+(${mem_perc}%)}"
>>>>>>> 5012c996

    # Bars.
    case $memory_display in
        "bar")     memory="$(bar "${mu_mb}" "${mt_mb}")" ;;
        "infobar") memory="${memory} $(bar "${mu_mb}" "${mt_mb}")" ;;
        "barinfo") memory="$(bar "${mu_mb}" "${mt_mb}")${info_color} ${memory}" ;;
    esac
}

get_network() {
    case $os in
        "Linux")
            while IFS= read -r i; do
                # List all operational, physical devices
                if [ "$(cat "$i/operstate")" = "up" ] && [ -e "$i/device" ]; then
                    if [ ! -e "$i/phy80211" ]; then
                        networks+="$(cat "$i/speed")"
                    else
                        networks+="Wifi"
                        phy="$(cat "$i/phy80211/name")"
                        (iw "$phy" info | grep -qF 'VHT Capabilities') && networks+='6'
                    fi
                    networks+=$'\n'
                fi
            done < <(find /sys/class/net/ -type l)
        ;;
    esac
    while IFS=' ' read -r n i; do
        if [ -n "$i" ]; then
            [ "$n" -gt 1 ] && network+="${n}x "
            if [ "$i" = "Wifi" ]; then
                network+="Wifi; "
            elif [ "$i" = "Wifi6" ]; then
                network+="Wifi6; "
            elif [ "$i" = "-1" ]; then
                network+="Unknown; "
            elif [ "${i%000}" = "$i" ]; then
                network+="$i Mbps; "
            elif [ "$i" = "2500" ]; then
                network+="2.5 Gbps; "
            else
                network+="${i%000} Gbps; "
            fi
        fi
    done < <(sort -rn <<<"$networks" | uniq -c)
    if [ -n "$network" ]; then
        network="${network%; }"
    fi
}

get_song() {
    players=(
        "amarok"
        "audacious"
        "banshee"
        "bluemindo"
        "clementine"
        "cmus"
        "deadbeef"
        "deepin-music"
        "dragon"
        "elisa"
        "exaile"
        "gnome-music"
        "gmusicbrowser"
        "gogglesmm"
        "guayadeque"
        "io.elementary.music"
        "iTunes"
        "Music"
        "juk"
        "lollypop"
        "MellowPlayer"
        "mocp"
        "mopidy"
        "mpd"
        "muine"
        "netease-cloud-music"
        "olivia"
        "plasma-browser-integration"
        "playerctl"
        "pogo"
        "pragha"
        "qmmp"
        "quodlibet"
        "rhythmbox"
        "sayonara"
        "smplayer"
        "spotify"
        "Spotify"
        "strawberry"
        "tauonmb"
        "tomahawk"
        "tidal-hifi"
        "vlc"
        "xmms2d"
        "xnoise"
        "yarock"
    )

    printf -v players "|%s" "${players[@]}"
    player="$(ps aux | awk -v pattern="(${players:1})" \
        '!/ awk / && !/iTunesHelper/ && match($0,pattern){print substr($0,RSTART,RLENGTH); exit}')"

    [[ "$music_player" && "$music_player" != "auto" ]] && player="$music_player"

    get_song_dbus() {
        # Multiple players use an almost identical dbus command to get the information.
        # This function saves us using the same command throughout the function.
        song="$(\
            dbus-send --print-reply --dest=org.mpris.MediaPlayer2."${1}" /org/mpris/MediaPlayer2 \
            org.freedesktop.DBus.Properties.Get string:'org.mpris.MediaPlayer2.Player' \
            string:'Metadata' |\
            awk -F '"' 'BEGIN {RS=" entry"}; /"xesam:artist"/ {a = $4} /"xesam:album"/ {b = $4}
                        /"xesam:title"/ {t = $4} END {print a " \n" b " \n" t}'
        )"
    }

    case ${player/*\/} in
        "mocp"*)          song="$(mocp -Q '%artist \n%album \n%song')" ;;
        "deadbeef"*)      song="$(deadbeef --nowplaying-tf '%artist% \\n%album% \\n%title%')" ;;
        "qmmp"*)          song="$(qmmp --nowplaying '%p \n%a \n%t')" ;;
        "gnome-music"*)   get_song_dbus "GnomeMusic" ;;
        "lollypop"*)      get_song_dbus "Lollypop" ;;
        "clementine"*)    get_song_dbus "clementine" ;;
        "cmus"*)          get_song_dbus "cmus" ;;
        "juk"*)           get_song_dbus "juk" ;;
        "bluemindo"*)     get_song_dbus "Bluemindo" ;;
        "guayadeque"*)    get_song_dbus "guayadeque" ;;
        "yarock"*)        get_song_dbus "yarock" ;;
        "deepin-music"*)  get_song_dbus "DeepinMusic" ;;
        "tomahawk"*)      get_song_dbus "tomahawk" ;;
        "elisa"*)         get_song_dbus "elisa" ;;
        "sayonara"*)      get_song_dbus "sayonara" ;;
        "audacious"*)     get_song_dbus "audacious" ;;
        "vlc"*)           get_song_dbus "vlc" ;;
        "gmusicbrowser"*) get_song_dbus "gmusicbrowser" ;;
        "pragha"*)        get_song_dbus "pragha" ;;
        "amarok"*)        get_song_dbus "amarok" ;;
        "dragon"*)        get_song_dbus "dragonplayer" ;;
        "smplayer"*)      get_song_dbus "smplayer" ;;
        "rhythmbox"*)     get_song_dbus "rhythmbox" ;;
        "strawberry"*)    get_song_dbus "strawberry" ;;
        "gogglesmm"*)     get_song_dbus "gogglesmm" ;;
        "xnoise"*)        get_song_dbus "xnoise" ;;
        "tauonmb"*)       get_song_dbus "tauon" ;;
        "tidal-hifi"*)    get_song_dbus "tidal-hifi" ;;
        "olivia"*)        get_song_dbus "olivia" ;;
        "exaile"*)        get_song_dbus "exaile" ;;
        "netease-cloud-music"*)        get_song_dbus "netease-cloud-music" ;;
        "plasma-browser-integration"*) get_song_dbus "plasma-browser-integration" ;;
        "io.elementary.music"*)        get_song_dbus "Music" ;;
        "MellowPlayer"*)  get_song_dbus "MellowPlayer3" ;;

        "mpd"* | "mopidy"*)
            song="$(mpc -f '%artist% \n%album% \n%title%' current "${mpc_args[@]}")"
        ;;

        "xmms2d"*)
            song="$(xmms2 current -f "\${artist}"$' \n'"\${album}"$' \n'"\${title}")"
        ;;

        "spotify"*)
            case $os in
                "Linux") get_song_dbus "spotify" ;;

                "Mac OS X"|"macOS")
                    song="$(osascript -e 'tell application "Spotify" to artist of current track as¬
                                          string & "\n" & album of current track as¬
                                          string & "\n" & name of current track as string')"
                ;;
            esac
        ;;

        "itunes"*)
            song="$(osascript -e 'tell application "iTunes" to artist of current track as¬
                                  string & "\n" & album of current track as¬
                                  string & "\n" & name of current track as string')"
        ;;

        "music"*)
            song="$(osascript -e 'tell application "Music" to artist of current track as¬
                                  string & "\n" & album of current track as¬
                                  string & "\n" & name of current track as string')"
        ;;

        "banshee"*)
            song="$(banshee --query-artist --query-album --query-title |\
                    awk -F':' '/^artist/ {a=$2} /^album/ {b=$2} /^title/ {t=$2}
                               END {print a " \n" b " \n"t}')"
        ;;

        "muine"*)
            song="$(dbus-send --print-reply --dest=org.gnome.Muine /org/gnome/Muine/Player \
                    org.gnome.Muine.Player.GetCurrentSong |
                    awk -F':' '/^artist/ {a=$2} /^album/ {b=$2} /^title/ {t=$2}
                               END {print a " \n" b " \n" t}')"
        ;;

        "quodlibet"*)
            song="$(dbus-send --print-reply --dest=net.sacredchao.QuodLibet \
                    /net/sacredchao/QuodLibet net.sacredchao.QuodLibet.CurrentSong |\
                    awk -F'"' 'BEGIN {RS=" entry"}; /"artist"/ {a=$4} /"album"/ {b=$4}
                    /"title"/ {t=$4} END {print a " \n" b " \n" t}')"
        ;;

        "pogo"*)
            song="$(dbus-send --print-reply --dest=org.mpris.pogo /Player \
                    org.freedesktop.MediaPlayer.GetMetadata |
                    awk -F'"' 'BEGIN {RS=" entry"}; /"artist"/ {a=$4} /"album"/ {b=$4}
                    /"title"/ {t=$4} END {print a " \n" b " \n" t}')"
        ;;

        "playerctl"*)
            song="$(playerctl metadata --format '{{ artist }} \n{{ album }} \n{{ title }}')"
         ;;

        *) mpc &>/dev/null && song="$(mpc -f '%artist% \n%album% \n%title%' current)" || return ;;
    esac

    IFS=$'\n' read -d "" -r artist album title <<< "${song//'\n'/$'\n'}"

    # Make sure empty tags are truly empty.
    artist="$(trim "$artist")"
    album="$(trim "$album")"
    title="$(trim "$title")"

    # Set default values if no tags were found.
    : "${artist:=Unknown Artist}" "${album:=Unknown Album}" "${title:=Unknown Song}"

    # Display Artist, Album and Title on separate lines.
    if [[ "$song_shorthand" == "on" ]]; then
        prin "Artist" "$artist"
        prin "Album"  "$album"
        prin "Song"   "$title"
    else
        song="${song_format/\%artist\%/$artist}"
        song="${song/\%album\%/$album}"
        song="${song/\%title\%/$title}"
    fi
}

get_resolution() {
    case $os in
        "Mac OS X"|"macOS")
            if type -p screenresolution >/dev/null; then
                resolution="$(screenresolution get 2>&1 | awk '/Display/ {printf $6 "Hz, "}')"
                resolution="${resolution//x??@/ @ }"

            else
                resolution="$(system_profiler SPDisplaysDataType |\
                              awk '/Resolution:/ {printf $2"x"$4" @ "$6"Hz, "}')"
            fi

            if [[ -e "/Library/Preferences/com.apple.windowserver.plist" ]]; then
                scale_factor="$(PlistBuddy -c "Print DisplayAnyUserSets:0:0:Resolution" \
                                /Library/Preferences/com.apple.windowserver.plist)"
            else
                scale_factor=""
            fi

            # If no refresh rate is empty.
            [[ "$resolution" == *"@ Hz"* ]] && \
                resolution="${resolution//@ Hz}"

            [[ "${scale_factor%.*}" == 2 ]] && \
                resolution="${resolution// @/@2x @}"

            if [[ "$refresh_rate" == "off" ]]; then
                resolution="${resolution// @ [0-9][0-9]Hz}"
                resolution="${resolution// @ [0-9][0-9][0-9]Hz}"
            fi

            [[ "$resolution" == *"0Hz"* ]] && \
                resolution="${resolution// @ 0Hz}"
        ;;

        "Windows")
            IFS=$'\n' read -d "" -ra sw \
                <<< "$(wmic path Win32_VideoController get CurrentHorizontalResolution)"

            IFS=$'\n' read -d "" -ra sh \
                <<< "$(wmic path Win32_VideoController get CurrentVerticalResolution)"

            sw=("${sw[@]//CurrentHorizontalResolution}")
            sh=("${sh[@]//CurrentVerticalResolution}")

            for ((mn = 0; mn < ${#sw[@]}; mn++)) {
                [[ ${sw[mn]//[[:space:]]} && ${sh[mn]//[[:space:]]} ]] &&
                    resolution+="${sw[mn]//[[:space:]]}x${sh[mn]//[[:space:]]}, "
            }

            resolution=${resolution%,}
        ;;

        "Haiku")
            resolution="$(screenmode | awk -F ' |, ' 'END{printf $2 "x" $3 " @ " $6 $7}')"

            [[ "$refresh_rate" == "off" ]] && resolution="${resolution/ @*}"
        ;;

        "FreeMiNT")
            # Need to block X11 queries
        ;;

        *)
            if type -p xrandr >/dev/null && [[ $DISPLAY && -z $WAYLAND_DISPLAY ]]; then
                case $refresh_rate in
                    "on")
                        resolution="$(xrandr --nograb --current |\
                                      awk 'match($0,/[0-9]*\.[0-9]*\*/) {
                                           printf $1 " @ " substr($0,RSTART,RLENGTH) "Hz, "}')"
                    ;;

                    "off")
                        resolution="$(xrandr --nograb --current |\
                                      awk -F 'connected |\\+|\\(' \
                                             '/ connected.*[0-9]+x[0-9]+\+/ && $2 {printf $2 ", "}')"

                        resolution="${resolution/primary, }"
                        resolution="${resolution/primary }"
                    ;;
                esac
                resolution="${resolution//\*}"

            elif type -p xwininfo >/dev/null && [[ $DISPLAY && -z $WAYLAND_DISPLAY ]]; then
                read -r w h \
                    <<< "$(xwininfo -root | awk -F':' '/Width|Height/ {printf $2}')"
                resolution="${w}x${h}"

            elif type -p xdpyinfo >/dev/null && [[ $DISPLAY && -z $WAYLAND_DISPLAY ]]; then
                resolution="$(xdpyinfo | awk '/dimensions:/ {printf $2}')"

            elif [[ -d /sys/class/drm ]]; then
                for dev in /sys/class/drm/*/modes; do
                    read -r single_resolution _ < "$dev"

                    [[ $single_resolution ]] && resolution="${single_resolution}, ${resolution}"
                done
            fi
        ;;
    esac

    resolution="${resolution%%,}"
    resolution="${resolution%%, }"
    [[ -z "${resolution/x}" ]] && resolution=
}

get_style() {
    # Fix weird output when the function is run multiple times.
    unset qt_theme gtk2_theme gtk3_theme theme path

    if [[ "$DISPLAY" && $os != "Mac OS X" && $os != "macOS" ]]; then
        # Get DE if user has disabled the function.
        ((de_run != 1)) && get_de

        # Remove version from '$de'.
        [[ $de_version == on ]] && de=${de/ *}

        # Check for DE Theme.
        case $de in
            "KDE"* | "Plasma"*)
                kde_config_dir

                if [[ -f "${kde_config_dir}/kdeglobals" ]]; then
                    kde_config_file="${kde_config_dir}/kdeglobals"
                    qt_theme="$(grep "^${kde}" "$kde_config_file")"
                    qt_theme="${qt_theme/*=}"

                    kde_theme="$(grep "^${kde}" "$kde_config_file")"
                    kde_theme="${kde_theme/*=}"
                    if [[ "$kde" == "font" ]]; then
                        kde_font_size="${kde_theme#*,}"
                        kde_font_size="${kde_font_size/,*}"
                        kde_theme="${kde_theme/,*} ${kde_theme/*,} ${kde_font_size}"
                    fi

                    if [[ "$kde" == "cursorTheme" ]]; then
                        if [[ -f "${kde_config_dir}/kcminputrc" ]]; then
                            kde_config_file="${kde_config_dir}/kcminputrc"
                        elif [[ -f "${kde_config_dir}/startupconfig" ]]; then
                            kde="cursortheme"
                            kde_config_file="${kde_config_dir}/startupconfig"
                        fi
                        kde_theme="$(grep "${kde}" "$kde_config_file")"
                        kde_theme="${kde_theme/*=}"
                    fi
                    kde_theme="$kde_theme [KDE], "
                else
                    err "Theme: KDE config files not found, skipping."
                fi
            ;;

            *"Cinnamon"*)
                if type -p gsettings >/dev/null; then
                    gtk3_theme="$(gsettings get org.cinnamon.desktop.interface "$gsettings")"
                    gtk2_theme="$gtk3_theme"
                fi
            ;;

            "Gnome"* | "Unity"* | "Budgie"*)
                if type -p gsettings >/dev/null; then
                    gtk3_theme="$(gsettings get org.gnome.desktop.interface "$gsettings")"
                    gtk2_theme="$gtk3_theme"

                elif type -p gconftool-2 >/dev/null; then
                    gtk2_theme="$(gconftool-2 -g /desktop/gnome/interface/"$gconf")"
                fi
            ;;

            "Mate"*)
                gtk3_theme="$(gsettings get org.mate.interface "$gsettings")"
                gtk2_theme="$gtk3_theme"
            ;;

            "Xfce"*)
                type -p xfconf-query >/dev/null && \
                    gtk2_theme="$(xfconf-query -c xsettings -p "$xfconf")"
            ;;

            "Trinity")
                tde_config_dir

                if [[ -f "${tde_config_dir}/kdeglobals" ]]; then
                    tde_config_file="${tde_config_dir}/kdeglobals"
                    qt_theme="$(grep "^${kde}" "$tde_config_file")"
                    qt_theme="${qt_theme/*=}"

                else
                    err "Theme: TDE config files not found, skipping."
                fi
            ;;

            "LXQt"*)
                shopt -s nullglob
                if ! qt_theme=$(awk -F "=" -v r="^$lxqt" '
                    $1~r { theme=$2 }
                    END { print theme }
                ' {/etc/xdg,/etc/xdg/*,"$XDG_CONFIG_HOME"}/lxqt/lxqt.con?); then
                    err "Theme: Can't read LXQt config files. Unsetting Qt theme."
                    unset qt_theme
                fi
                shopt -u nullglob
            ;;

        esac

        # Check for general GTK2 Theme.
        if [[ -z "$gtk2_theme" ]]; then
            if [[ -n "$GTK2_RC_FILES" ]]; then
                IFS=: read -ra rc_files <<< "$GTK2_RC_FILES"
                gtk2_theme="$(grep "^[^#]*${name}" "${rc_files[@]}")"
            elif [[ -f "${HOME}/.gtkrc-2.0"  ]]; then
                gtk2_theme="$(grep "^[^#]*${name}" "${HOME}/.gtkrc-2.0")"

            elif [[ -f "/etc/gtk-2.0/gtkrc" ]]; then
                gtk2_theme="$(grep "^[^#]*${name}" /etc/gtk-2.0/gtkrc)"

            elif [[ -f "/usr/share/gtk-2.0/gtkrc" ]]; then
                gtk2_theme="$(grep "^[^#]*${name}" /usr/share/gtk-2.0/gtkrc)"

            fi

            gtk2_theme="${gtk2_theme/*${name}*=}"
        fi

        # Check for general GTK3 Theme.
        if [[ -z "$gtk3_theme" ]] && type -p dump_xsettings >/dev/null; then
            gtk3_theme="$(dump_xsettings | sed -n "s,^${xfconf#/} ,,p")"
        fi
        if [[ -z "$gtk3_theme" ]]; then
            if [[ -f "${XDG_CONFIG_HOME}/gtk-3.0/settings.ini" ]]; then
                gtk3_theme="$(grep "^[^#]*$name" "${XDG_CONFIG_HOME}/gtk-3.0/settings.ini")"

            elif type -p gsettings >/dev/null; then
                gtk3_theme="$(gsettings get org.gnome.desktop.interface "$gsettings")"

            elif [[ -f "/etc/gtk-3.0/settings.ini" ]]; then
                gtk3_theme="$(grep "^[^#]*$name" /etc/gtk-3.0/settings.ini)"

            elif [[ -f "/usr/share/gtk-3.0/settings.ini" ]]; then
                gtk3_theme="$(grep "^[^#]*$name" /usr/share/gtk-3.0/settings.ini)"
            fi

            gtk3_theme="${gtk3_theme/${name}*=}"
        fi

        # Handle Qt5ct platform theme
        if [[ "$QT_QPA_PLATFORMTHEME" == 'qt5ct' && -f "${XDG_CONFIG_HOME}/qt5ct/qt5ct.conf" ]]; then
            qt_theme="$(grep "^${qt5ct}" "${XDG_CONFIG_HOME}/qt5ct/qt5ct.conf")"
            qt_theme="${qt_theme/*=}"
            # Reformat font, since qt5ct stores fonts in binary format
            if [[ "$qt5ct" == "general" ]]; then
                # Trim quotes and parentheses
                qt_theme="${qt_theme#'"'}"
                qt_theme="${qt_theme%'"'}"
                qt_theme="${qt_theme#@Variant(}"
                qt_theme="${qt_theme%)}"

                # Read font name
                qt5ct_font_name="${qt_theme#*@}"
                qt5ct_font_name="${qt5ct_font_name%%@*}"
                # Interpret backslashes
                qt5ct_font_name="$(printf "%b" "$qt5ct_font_name")"
                qt5ct_font_name="${qt5ct_font_name//[[:cntrl:]]}" # trim control characters

                # Get font size
                # Tread carefully, Qt sometimes uses @ in binary data
                local pre_size="${qt_theme#*@}"
                local pre_size="${pre_size#*@}"
                # Need to declare array and manually handle the second byte
                # (workaround for `od` without --endian)
                IFS=' ' local raw_size=( "$(printf "%b" "${pre_size}" | od -An -tu1 -N2)" )
                # Split the upper 4 bits (exponent) the lower 12.
                local lowers=$(( ((raw_size[0]%16)<<8) + (raw_size[1]) ))
                local upper4=$((raw_size[0]>>4 ))
                qt5ct_font_size=$(( (2**(upper4+1)) + (lowers>>(11-upper4)) ))

                qt_theme="$qt5ct_font_name, $qt5ct_font_size"
            fi
        fi

        # Forced Qt theme through environment variables - Apply only if handling widget style!
        [[ "$kde" == "widgetStyle" && "$qt_theme" ]] && qt_theme="${QT_STYLE_OVERRIDE:-"$qt_theme"}"

        # Reformat Qt fonts
        if [[ "$kde" == "font" && "$qt_theme" ]]; then
            qt_font_size="${qt_theme#*,}"
            qt_font_size="${qt_font_size/,*}"
            qt_theme="${qt_theme/,*}, ${qt_font_size}"
        fi

        # Trim whitespace.
        gtk2_theme="$(trim "$gtk2_theme")"
        gtk3_theme="$(trim "$gtk3_theme")"
        qt_theme="$(trim "$qt_theme")"

        # Remove quotes.
        gtk2_theme="$(trim_quotes "$gtk2_theme")"
        gtk3_theme="$(trim_quotes "$gtk3_theme")"
        qt_theme="$(trim_quotes "$qt_theme")"

        # Handle Qt theme engines that load external themes
        case "$qt_theme" in
            'Kvantum')
                if kvantum_theme="$(grep '^theme' "${XDG_CONFIG_HOME}/Kvantum/kvantum.kvconfig")"; then
                    qt_theme="$kvantum_theme"
                    qt_theme="${qt_theme/*=}"
                fi
                ;;
            *'gtk2')
                qt_theme="$gtk2_theme"
                ;;
        esac

        # Toggle visibility of GTK themes.
        [[ "$gtk2" == "off" ]] && unset gtk2_theme
        [[ "$gtk3" == "off" ]] && unset gtk3_theme
        [[ "$qt"  ==  "off" ]] && unset qt_theme

        # Format the string based on which themes exist.
        # append_theme theme toolkit
        append_theme() {
            if [[ "$1" ]]; then
                if [[ "$1" == "$cur_theme" ]]; then
                    theme+="/$2"
                else
                    theme+="], $1 [$2"
                    cur_theme="$1"
                fi
            fi
        }
        theme=''
        local cur_theme=''
        append_theme "$qt_theme" 'Qt'
        append_theme "$gtk2_theme" 'GTK2'
        append_theme "$gtk3_theme" 'GTK3'

        # Final string.
        if [[ -n "$theme" ]]; then
          theme+=']'
          theme="${theme#'], '}"
          theme="${theme/'GTK2/GTK3'/'GTK2/3'}"
          theme="${theme%, }"
        fi

        # Make the output shorter by removing "[GTKX]" from the string.
        if [[ "$gtk_shorthand" == "on" ]]; then
            theme="${theme// '['*']'}"
        fi
    fi
}

get_theme() {
    name="gtk-theme-name"
    gsettings="gtk-theme"
    gconf="gtk_theme"
    xfconf="/Net/ThemeName"
    kde="widgetStyle"
    lxqt="style"
    qt5ct="style=" # There is a property called 'stylesheets'.


    get_style
}

get_icons() {
    name="gtk-icon-theme-name"
    gsettings="icon-theme"
    gconf="icon_theme"
    xfconf="/Net/IconThemeName"
    kde="Theme"
    lxqt="icon_theme"
    qt5ct="icon_theme"


    get_style
    icons="$theme"
}

get_font() {
    name="gtk-font-name"
    gsettings="font-name"
    gconf="font_theme"
    xfconf="/Gtk/FontName"
    kde="font"
    lxqt="font"
    qt5ct="general"

    get_style
    font="$theme"
}

get_cursor() {
    name="gtk-cursor-theme-name"
    gsettings="cursor-theme"
    gconf="cursor_theme"
    xfconf="/Gtk/CursorThemeName"
    kde="cursorTheme"

    get_style
    cursor="$theme"
}

get_java_ver() {
    if command -v java &> /dev/null; then
        java_ver=$(java -version 2>&1)
        java_ver=${java_ver%\"*}
        java_ver=${java_ver#*\"}
    fi
}

get_python_ver() {
    if command -v python &> /dev/null; then
        python_ver=$(python -VVV)
        python_ver=${python_ver//$'\n'/}
        python_ver=${python_ver//\(+([^\)])\)}
        python_ver=$(echo "$python_ver" | awk '$1=$1')
    fi
}

get_node_ver() {
    if command -v node &> /dev/null; then
        node_ver=$(node --version)
        node_ver=${node_ver#v}
    fi
}

get_term() {
    # If function was run, stop here.
    ((term_run == 1)) && return

    # Workaround for macOS systems that
    # don't support the block below.
    case $TERM_PROGRAM in
        "iTerm.app")    term="iTerm2" ;;
        "Terminal.app") term="Apple Terminal" ;;
        "Hyper")        term="HyperTerm" ;;
        *)              term="${TERM_PROGRAM/\.app}" ;;
    esac

    # Most likely TosWin2 on FreeMiNT - quick check
    [[ "$TERM" == "tw52" || "$TERM" == "tw100" ]] && term="TosWin2"
    [[ "$SSH_CONNECTION" ]] && term="$SSH_TTY"
    [[ "$WT_SESSION" ]]     && term="Windows Terminal"

    # Check $PPID for terminal emulator.
    while [[ -z "$term" ]]; do
        parent="$(get_ppid "$parent")"
        [[ -z "$parent" ]] && break
        name="$(get_process_name "$parent")"

        case ${name// } in
            "${SHELL/*\/}"|*"sh"|"screen"|"su"*|"newgrp"|"hyfetch") ;;

            "login"*|*"Login"*|"init"|"(init)")
                term="$(tty)"
            ;;

            "ruby"|"1"|"tmux"*|"systemd"|"sshd"*|"python"*|\
            "USER"*"PID"*|"kdeinit"*|"launchd"*|"bwrap")
                break
            ;;

            "."*"-wrap"*)
                [[ $name =~ \.(.*)-wrap.* ]] && term=${BASH_REMATCH[1]}
            ;;

            "gnome-terminal-") term="gnome-terminal" ;;
            "cutefish-termin") term="cutefish-terminal" ;;
            "urxvtd")          term="urxvt" ;;
            *"nvim")           term="Neovim Terminal" ;;
            *"NeoVimServer"*)  term="VimR Terminal" ;;

            *)
                # Fix issues with long process names on Linux.
                [[ $os == Linux ]] && term=$(realpath "/proc/$parent/exe")

                term="${name##*/}"

                # Fix wrapper names in Nix.
                [[ $term == .*-wrapped ]] && {
                   term="${term#.}"
                   term="${term%-wrapped}"
                }
            ;;
        esac
    done

    [[ $FIG_TERM == "1" ]] && term="$term + Fig"

    # Termux sets TERMUX_VERSION. Put this after the PPID check because this is
    # also set if using a terminal on an X server.
    [[ (-z "$term" && "$TERMUX_VERSION") || $term == "com.termux" ]] && term="Termux ${TERMUX_VERSION}"

    # Log that the function was run.
    term_run=1
}

get_term_font() {
    ((term_run != 1)) && get_term

    case $term in
        "alacritty"*)
            shopt -s nullglob
            confs=({$XDG_CONFIG_HOME,$HOME}/{alacritty,}/{.,}alacritty.ym?)
            shopt -u nullglob

            [[ -f "${confs[0]}" ]] || return

            term_font="$(awk '/normal:/ {while (!/family:/ || /#/)
                         {if (!getline) {exit}} print; exit}' "${confs[0]}")"
            term_font="${term_font/*family:}"
            term_font="${term_font/$'\n'*}"
            term_font="${term_font/\#*}"
            term_font="${term_font//\"}"
        ;;

        "Apple_Terminal"*)
            term_font="$(osascript <<END
                         tell application "Terminal" to font name of window frontmost \
                         & " " & font size of window frontmost
END
)"
        ;;

        "cutefish-terminal")
            term_font="$(awk -F '=' '/fontName=/ {a=$2} /fontPointSize=/ {b=$2} END {print a,b}' \
                         "${XDG_CONFIG_HOME}/cutefishos/cutefish-terminal.conf")"
        ;;

        "iTerm2"*)
            # Unfortunately the profile name is not unique, but it seems to be the only thing
            # that identifies an active profile. There is the "id of current session of current win-
            # dow" though, but that does not match to a guid in the plist.
            # So, be warned, collisions may occur!
            # See: https://groups.google.com/forum/#!topic/iterm2-discuss/0tO3xZ4Zlwg
            local current_profile_name profiles_count profile_name diff_font

            current_profile_name="$(osascript <<END
                                    tell application "iTerm2" to profile name \
                                    of current session of current window
END
)"

            # Warning: Dynamic profiles are not taken into account here!
            # https://www.iterm2.com/documentation-dynamic-profiles.html
            font_file="${HOME}/Library/Preferences/com.googlecode.iterm2.plist"

            # Count Guids in "New Bookmarks"; they should be unique
            profiles_count="$(PlistBuddy -c "Print ':New Bookmarks:'" "$font_file" | \
                              grep -w -c "Guid")"

            for ((i=0; i<profiles_count; i++)); do
                profile_name="$(PlistBuddy -c "Print ':New Bookmarks:${i}:Name:'" "$font_file")"

                if [[ "$profile_name" == "$current_profile_name" ]]; then
                    # "Normal Font"
                    term_font="$(PlistBuddy -c "Print ':New Bookmarks:${i}:Normal Font:'" \
                                 "$font_file")"

                    # Font for non-ascii characters
                    # Only check for a different non-ascii font, if the user checked
                    # the "use a different font for non-ascii text" switch.
                    diff_font="$(PlistBuddy -c "Print ':New Bookmarks:${i}:Use Non-ASCII Font:'" \
                                 "$font_file")"

                    if [[ "$diff_font" == "true" ]]; then
                        non_ascii="$(PlistBuddy -c "Print ':New Bookmarks:${i}:Non Ascii Font:'" \
                                     "$font_file")"

                        [[ "$term_font" != "$non_ascii" ]] && \
                            term_font="$term_font (normal) / $non_ascii (non-ascii)"
                    fi
                fi
            done
        ;;

        "deepin-terminal"*)
            term_font="$(awk -F '=' '/font=/ {a=$2} /font_size/ {b=$2} END {print a,b}' \
                         "${XDG_CONFIG_HOME}/deepin/deepin-terminal/config.conf")"
        ;;

        "GNUstep_Terminal")
             term_font="$(awk -F '>|<' '/>TerminalFont</ {getline; f=$3}
                          />TerminalFontSize</ {getline; s=$3} END {print f,s}' \
                          "${HOME}/GNUstep/Defaults/Terminal.plist")"
        ;;

        "Hyper"*)
            term_font="$(awk -F':|,' '/fontFamily/ {print $2; exit}' "${HOME}/.hyper.js")"
            term_font="$(trim_quotes "$term_font")"
        ;;

        "kitty"*)
            term_font="from kitty.cli import *; o = create_default_opts(); \
                       print(f'{o.font_family} {o.font_size}')"
            term_font="$(kitty +runpy ''"$term_font"'')"
            term_font="${term_font//=}"
            term_font="${term_font//\'}"
        ;;

        "konsole" | "yakuake")
            # Get Process ID of current konsole window / tab
            child="$(get_ppid "$$")"

            QT_BINDIR="$(qtpaths --binaries-dir)" && PATH+=":$QT_BINDIR"

            IFS=$'\n' read -d "" -ra konsole_instances \
                <<< "$(qdbus | awk '/org.kde.'"$term"'/ {print $1}')"

            for i in "${konsole_instances[@]}"; do
                IFS=$'\n' read -d "" -ra konsole_sessions <<< "$(qdbus "$i" | grep -F '/Sessions/')"

                for session in "${konsole_sessions[@]}"; do
                    if ((child == "$(qdbus "$i" "$session" processId)")); then
                        profile="$(qdbus "$i" "$session" environment |\
                                   awk -F '=' '/KONSOLE_PROFILE_NAME/ {print $2}')"
                        [[ $profile ]] || profile="$(qdbus "$i" "$session" profile)"
                        break
                    fi
                done
                [[ $profile ]] && break
            done

            [[ $profile ]] || return

            # We could have two profile files for the same profile name, take first match
            profile_filename="$(grep -l "Name=${profile}" "$HOME"/.local/share/konsole/*.profile)"
            profile_filename="${profile_filename/$'\n'*}"

            [[ $profile_filename ]] && \
                term_font="$(awk -F '=|,' '/Font=/ {print $2,$3}' "$profile_filename")"
        ;;

        "lxterminal"*)
            term_font="$(awk -F '=' '/fontname=/ {print $2; exit}' \
                         "${XDG_CONFIG_HOME}/lxterminal/lxterminal.conf")"
        ;;

        "mate-terminal")
            # To get the actual config we have to create a temporarily file with the
            # --save-config option.
            mateterm_config="/tmp/mateterm.cfg"

            # Ensure /tmp exists and we do not overwrite anything.
            if [[ -d "/tmp" && ! -f "$mateterm_config" ]]; then
                mate-terminal --save-config="$mateterm_config"

                role="$(xprop -id "${WINDOWID}" WM_WINDOW_ROLE)"
                role="${role##* }"
                role="${role//\"}"

                profile="$(awk -F '=' -v r="$role" \
                                  '$0~r {
                                            getline;
                                            if(/Maximized/) getline;
                                            if(/Fullscreen/) getline;
                                            id=$2"]"
                                         } $0~id {if(id) {getline; print $2; exit}}' \
                           "$mateterm_config")"

                rm -f "$mateterm_config"

                mate_get() {
                   gsettings get org.mate.terminal.profile:/org/mate/terminal/profiles/"$1"/ "$2"
                }

                if [[ "$(mate_get "$profile" "use-system-font")" == "true" ]]; then
                    term_font="$(gsettings get org.mate.interface monospace-font-name)"
                else
                    term_font="$(mate_get "$profile" "font")"
                fi
                term_font="$(trim_quotes "$term_font")"
            fi
        ;;

        "mintty")
            term_font="$(awk -F '=' '!/^($|#)/ && /^\\s*Font\\s*=/ {printf $2; exit}' "${HOME}/.minttyrc")"
        ;;

        "pantheon"*)
            term_font="$(gsettings get org.pantheon.terminal.settings font)"

            [[ -z "${term_font//\'}" ]] && \
                term_font="$(gsettings get org.gnome.desktop.interface monospace-font-name)"

            term_font="$(trim_quotes "$term_font")"
        ;;

        "qterminal")
            term_font="$(awk -F '=' '/fontFamily=/ {a=$2} /fontSize=/ {b=$2} END {print a,b}' \
                         "${XDG_CONFIG_HOME}/qterminal.org/qterminal.ini")"
        ;;

        "sakura"*)
            term_font="$(awk -F '=' '/^font=/ {print $2; exit}' \
                         "${XDG_CONFIG_HOME}/sakura/sakura.conf")"
        ;;

        "st")
            term_font="$(ps -o command= -p "$parent" | grep -F -- "-f")"

            if [[ "$term_font" ]]; then
                term_font="${term_font/*-f/}"
                term_font="${term_font/ -*/}"

            else
                # On Linux we can get the exact path to the running binary through the procfs
                # (in case `st` is launched from outside of $PATH) on other systems we just
                # have to guess and assume `st` is invoked from somewhere in the users $PATH
                [[ -L "/proc/$parent/exe" ]] && binary="/proc/$parent/exe" || binary="$(type -p st)"

                # Grep the output of strings on the `st` binary for anything that looks vaguely
                # like a font definition. NOTE: There is a slight limitation in this approach.
                # Technically "Font Name" is a valid font. As it doesn't specify any font options
                # though it is hard to match it correctly amongst the rest of the noise.
                st_bin=$(strings "$binary")

                # Grab font information from strings in binary.
                term_font=${term_font:-"$(
                    grep -F -m 1 \
                        -e "pixelsize=" \
                        -e "size=" \
                        -e "antialias=" \
                        -e "autohint="  <<< "$st_bin"
                )"}

                # Grab font information from Xresources.
                [[ $st_bin == *resource* ]] && {
                    term_font=$(xrdb -query | grep -im 1 -e "^${term/d}"'\**\.*font:' -e '^\*font:' -e '^\*.font:')
                    term_font=$(trim "${term_font/*[\*.]"font:"}")
                }
            fi

            term_font="${term_font/xft:}"
            term_font="${term_font/:*}"
        ;;

        "terminology")
            term_font="$(strings "${XDG_CONFIG_HOME}/terminology/config/standard/base.cfg" |\
                         awk '/^font\.name$/{print a}{a=$0}')"
            term_font="${term_font/.pcf}"
            term_font="${term_font/:*}"
        ;;

        "termite")
            [[ -f "${XDG_CONFIG_HOME}/termite/config" ]] && \
                termite_config="${XDG_CONFIG_HOME}/termite/config"

            XDG_DIR="/etc/xdg"
            IFS=":"
            for directory in $XDG_CONFIG_DIRS; do
                if [[ -f "$directory/termite/config" ]]; then
                    XDG_DIR="$directory"
                    break
                fi
            done

            term_font="$(awk -F '= ' '/\[options\]/ {
                                          opt=1
                                      }
                                      /^\s*font/ {
                                          if(opt==1) a=$2;
                                          opt=0
                                      } END {print a}' "$XDG_DIR/termite/config" \
                         "$termite_config")"
        ;;

        "Termux $TERMUX_VERSION")
            term_font=$(fc-scan /data/data/com.termux/files/home/.termux/font.ttf|grep fullname:|cut -d '"' -f2)
            ;;

        urxvt|urxvtd|rxvt-unicode|xterm)
            xrdb=$(xrdb -query)
            term_font=$(grep -im 1 -e "^${term/d}"'\**\.*font:' -e '^\*font:' <<< "$xrdb")
            term_font=${term_font/*"*font:"}
            term_font=${term_font/*".font:"}
            term_font=${term_font/*"*.font:"}
            term_font=$(trim "$term_font")

            [[ -z $term_font && $term == xterm ]] && \
                term_font=$(grep '^XTerm.vt100.faceName' <<< "$xrdb")

            term_font=$(trim "${term_font/*"faceName:"}")

            # xft: isn't required at the beginning so we prepend it if it's missing
            [[ ${term_font:0:1} != '-' && ${term_font:0:4} != xft: ]] && \
                term_font=xft:$term_font

            # Xresources has two different font formats, this checks which
            # one is in use and formats it accordingly.
            case $term_font in
                *xft:*)
                    term_font=${term_font/xft:}
                    term_font=${term_font/:*}
                ;;

                -*)
                    IFS=- read -r _ _ term_font _ <<< "$term_font"
                ;;
            esac
        ;;

        "xfce4-terminal")
            term_font="$(awk -F '=' '/^FontName/{a=$2}/^FontUseSystem=TRUE/{a=$0} END {print a}' \
                         "${XDG_CONFIG_HOME}/xfce4/terminal/terminalrc")"

            [[ "$term_font" == "FontUseSystem=TRUE" ]] && \
                term_font="$(gsettings get org.gnome.desktop.interface monospace-font-name)"

            term_font="$(trim_quotes "$term_font")"

            # Default fallback font hardcoded in terminal-preferences.c
            [[ -z "$term_font" ]] && term_font="Monospace 12"
        ;;

        conemu-*)
            # Could have used `eval set -- "$ConEmuArgs"` instead for arg parsing.
            readarray -t ce_arg_list < <(xargs -n1 printf "%s\n" <<< "${ConEmuArgs-}")

            for ce_arg_idx in "${!ce_arg_list[@]}"; do
                # Search for "-LoadCfgFile" arg
                [[ "${ce_arg_list[$ce_arg_idx]}" == -LoadCfgFile ]] && {
                    # Conf path is the next arg
                    ce_conf=${ce_arg_list[++ce_arg_idx]}
                    break
                }
            done

            # https://conemu.github.io/en/ConEmuXml.html#search-sequence
            for ce_conf in "$ce_conf" "${ConEmuDir-}\ConEmu.xml" "${ConEmuDir-}\.ConEmu.xml" \
                           "${ConEmuBaseDir-}\ConEmu.xml" "${ConEmuBaseDir-}\.ConEmu.xml" \
                           "$APPDATA\ConEmu.xml" "$APPDATA\.ConEmu.xml"; do
                # Search for first conf file available
                [[ -f "$ce_conf" ]] && {
                    # Very basic XML parsing
                    term_font="$(awk '/name="FontName"/ && match($0, /data="([^"]*)"/) {
                        print substr($0, RSTART+6, RLENGTH-7)}' "$ce_conf")"
                    break
                }
            done

            # Null-terminated contents in /proc/registry files triggers a Bash warning.
            [[ "$term_font" ]] || read -r term_font < \
                /proc/registry/HKEY_CURRENT_USER/Software/ConEmu/.Vanilla/FontName
        ;;
    esac
}

get_disk() {
    type -p df &>/dev/null ||
        { err "Disk requires 'df' to function. Install 'df' to get disk info."; return; }

    df_version=$(df --version 2>&1)

    case $df_version in
        *IMitv*)   df_flags=(-P -g) ;; # AIX
        *befhikm*) df_flags=(-P -k) ;; # IRIX
        *hiklnP*)  df_flags=(-h)    ;; # OpenBSD

        *Tracker*) # Haiku
            err "Your version of df cannot be used due to the non-standard flags"
            return
        ;;

        *) df_flags=(-P -h) ;;
    esac

    # Create an array called 'disks' where each element is a separate line from
    # df's output. We then unset the first element which removes the column titles.
    IFS=$'\n' read -d "" -ra disks <<< "$(df "${df_flags[@]}" "${disk_show[@]:-/}")"
    unset "disks[0]"

    # Stop here if 'df' fails to print disk info.
    [[ ${disks[*]} ]] || {
        err "Disk: df failed to print the disks, make sure the disk_show array is set properly."
        return
    }

    for disk in "${disks[@]}"; do
        # Create a second array and make each element split at whitespace this time.
        IFS=" " read -ra disk_info <<< "$disk"
        disk_perc=${disk_info[${#disk_info[@]} - 2]/\%}

        case $disk_percent in
            off) disk_perc=
        esac

        case $df_version in
            *befhikm*)
                disk=$((disk_info[${#disk_info[@]} - 4] / 1024 / 1024))G
                disk+=" / "
                disk+=$((disk_info[${#disk_info[@]} - 5] / 1024/ 1024))G
                disk+=${disk_perc:+ ($disk_perc%)}
            ;;

            *)
                disk=${disk_info[${#disk_info[@]} - 4]/i}
                disk+=" / "
                disk+=${disk_info[${#disk_info[@]} - 5]/i}
                disk+=${disk_perc:+ ($disk_perc%)}
            ;;
        esac

        case $disk_subtitle in
            name)
                disk_sub=${disk_info[*]::${#disk_info[@]} - 5}
            ;;

            dir)
                disk_sub=${disk_info[${#disk_info[@]} - 1]/*\/}
                disk_sub=${disk_sub:-${disk_info[${#disk_info[@]} - 1]}}
            ;;

            none) ;;

            *)
                disk_sub=${disk_info[${#disk_info[@]} - 1]}
            ;;
        esac

        case $disk_display in
            bar)     disk="$(bar "$disk_perc" "100")" ;;
            infobar) disk+=" $(bar "$disk_perc" "100")" ;;
            barinfo) disk="$(bar "$disk_perc" "100")${info_color} $disk" ;;
            perc)    disk="${disk_perc}% $(bar "$disk_perc" "100")" ;;
        esac

        # Append '(disk mount point)' to the subtitle.
        if [[ "$subtitle" ]]; then
            prin "$subtitle${disk_sub:+ ($disk_sub)}" "$disk"
        else
            prin "$disk_sub" "$disk"
        fi
    done
}

get_power_adapter() {
    case $os in
        "Mac OS X"|"macOS")
            power_adapter="$(pmset -g ac | awk '/Wattage/ {print $3}')"
            [[ "$power_adapter" ]] || power_adapter="not connected"
        ;;
        *)
            power_adapter="unknown"
        ;;
    esac
}

get_battery() {
    case $os in
        "Linux")
            # We use 'prin' here so that we can do multi battery support
            # with a single battery per line.
            for bat in "/sys/class/power_supply/"{BAT,axp288_fuel_gauge,CMB}*; do
                [[ -f ${bat}/capacity && -f ${bat}/status ]] || continue
                capacity="$(< "${bat}/capacity")"
                status="$(< "${bat}/status")"

                if [[ "$capacity" ]]; then
                    battery="${capacity}% [${status}]"

                    case $battery_display in
                        "bar")     battery="$(bar "$capacity" 100)" ;;
                        "infobar") battery+=" $(bar "$capacity" 100)" ;;
                        "barinfo") battery="$(bar "$capacity" 100)${info_color} ${battery}" ;;
                    esac

                    bat="${bat/*axp288_fuel_gauge}"
                    prin "${subtitle:+${subtitle}${bat: -1}}" "$battery"
                fi
            done
            return
        ;;

        "BSD")
            case $kernel_name in
                "FreeBSD"* | "DragonFly"*)
                    battery="$(acpiconf -i 0 | awk -F ':\t' '/Remaining capacity/ {print $2}')"
                    battery_state="$(acpiconf -i 0 | awk -F ':\t\t\t' '/State/ {print $2}')"
                ;;

                "NetBSD"*)
                    battery="$(envstat | awk '\\(|\\)' '/charge:/ {print $2}')"
                    battery="${battery/\.*/%}"
                ;;

                "OpenBSD"* | "Bitrig"*)
                    battery0full="$(sysctl -n   hw.sensors.acpibat0.watthour0\
                                                hw.sensors.acpibat0.amphour0)"
                    battery0full="${battery0full%% *}"

                    battery0now="$(sysctl -n    hw.sensors.acpibat0.watthour3\
                                                hw.sensors.acpibat0.amphour3)"
                    battery0now="${battery0now%% *}"

                    state="$(sysctl -n hw.sensors.acpibat0.raw0)"
                    state="${state##? (battery }"
                    state="${state%)*}"

                    [[ "${state}" == "charging" ]] && battery_state="charging"
                    [[ "$battery0full" ]] && \
                    battery="$((100 * ${battery0now/\.} / ${battery0full/\.}))%"
                ;;
            esac
        ;;

        "Mac OS X"|"macOS")
            battery="$(pmset -g batt | grep -o '[0-9]*%')"
            state="$(pmset -g batt | awk '/;/ {print $4}')"
            [[ "$state" == "charging;" ]] && battery_state="charging"
        ;;

        "Windows")
            battery="$(wmic Path Win32_Battery get EstimatedChargeRemaining)"
            battery="${battery/EstimatedChargeRemaining}"
            battery="$(trim "$battery")%"
            state="$(wmic /NameSpace:'\\root\WMI' Path BatteryStatus get Charging)"
            state="${state/Charging}"
            [[ "$state" == *TRUE* ]] && battery_state="charging"
        ;;

        "Haiku")
            battery0full="$(awk -F '[^0-9]*' 'NR==2 {print $4}' /dev/power/acpi_battery/0)"
            battery0now="$(awk -F '[^0-9]*' 'NR==5 {print $4}' /dev/power/acpi_battery/0)"
            battery="$((battery0full * 100 / battery0now))%"
        ;;
    esac

    [[ "$battery_state" ]] && battery+=" Charging"

    case $battery_display in
        "bar")     battery="$(bar "${battery/\%*}" 100)" ;;
        "infobar") battery="${battery} $(bar "${battery/\%*}" 100)" ;;
        "barinfo") battery="$(bar "${battery/\%*}" 100)${info_color} ${battery}" ;;
    esac
}

get_local_ip() {
    case $os in
        "Linux" | "BSD" | "Solaris" | "illumos" | "AIX" | "IRIX")
            if [[ "${local_ip_interface[0]}" == "auto" ]]; then
                local_ip="$(ip route get 1 | awk -F'src' '{print $2; exit}')"
                local_ip="${local_ip/uid*}"
                [[ "$local_ip" ]] || local_ip="$(ifconfig -a | awk '/broadcast/ {print $2; exit}')"
            else
                for interface in "${local_ip_interface[@]}"; do
                    local_ip="$(ip addr show "$interface" 2> /dev/null |
                        awk '/inet / {print $2; exit}')"
                    local_ip="${local_ip/\/*}"
                    [[ "$local_ip" ]] ||
                        local_ip="$(ifconfig "$interface" 2> /dev/null |
                        awk '/broadcast/ {print $2; exit}')"
                    if [[ -n "$local_ip" ]]; then
                        prin "$interface" "$local_ip"
                    else
                        err "Local IP: Could not detect local ip for $interface"
                    fi
                done
            fi
        ;;

        "MINIX")
            local_ip="$(ifconfig | awk '{printf $3; exit}')"
        ;;

        "Mac OS X" | "macOS" | "iPhone OS")
            if [[ "${local_ip_interface[0]}" == "auto" ]]; then
                interface="$(route get 1 | awk -F': ' '/interface/ {printf $2; exit}')"
                local_ip="$(ipconfig getifaddr "$interface")"
            else
                for interface in "${local_ip_interface[@]}"; do
                    local_ip="$(ipconfig getifaddr "$interface")"
                    if [[ -n "$local_ip" ]]; then
                        prin "$interface" "$local_ip"
                    else
                        err "Local IP: Could not detect local ip for $interface"
                    fi
                done
            fi
        ;;

        "Windows")
            local_ip="$(ipconfig | awk -F ': ' '/IPv4 Address/ {printf $2 ", "}')"
            local_ip="${local_ip%\,*}"
        ;;

        "Haiku")
            local_ip="$(ifconfig | awk -F ': ' '/Bcast/ {print $2}')"
            local_ip="${local_ip/, Bcast}"
        ;;
    esac
}

get_public_ip() {
    if [[ -z "$public_ip_host" ]] && type -p dig >/dev/null; then
        public_ip="$(dig +time=1 +tries=1 +short myip.opendns.com @resolver1.opendns.com)"
       [[ "$public_ip" =~ ^\; ]] && unset public_ip
    fi

    if [[ -z "$public_ip_host" ]] && [[ -z "$public_ip" ]] && type -p drill >/dev/null; then
        public_ip="$(drill myip.opendns.com @resolver1.opendns.com | \
                     awk '/^myip\./ && $3 == "IN" {print $5}')"
    fi

    if [[ -z "$public_ip" ]] && type -p curl >/dev/null; then
        public_ip="$(curl -L --max-time "$public_ip_timeout" -w '\n' "$public_ip_host")"
    fi

    if [[ -z "$public_ip" ]] && type -p wget >/dev/null; then
        public_ip="$(wget -T "$public_ip_timeout" -qO- "$public_ip_host")"
    fi
}

get_users() {
    users="$(who | awk '!seen[$1]++ {printf $1 ", "}')"
    users="${users%\,*}"
}

get_locale() {
    locale="$sys_locale"
}

get_gpu_driver() {
    case $os in
        "Linux")
            gpu_driver="$(lspci -nnk | awk -F ': ' \
                          '/Display|3D|VGA/{nr[NR+2]}; NR in nr && $1~"nel driv" {printf $2 ", "}')"
            gpu_driver="${gpu_driver%, }"

            if [[ "$gpu_driver" == *"nvidia"* ]]; then
                gpu_driver="$(< /sys/module/nvidia/version)"
                gpu_driver="NVIDIA ${gpu_driver/  *}"
            fi
        ;;

        "Mac OS X"|"macOS")
            if [[ "$(kextstat | grep "GeForceWeb")" != "" ]]; then
                gpu_driver="NVIDIA Web Driver"
            else
                gpu_driver="macOS Default Graphics Driver"
            fi
        ;;
    esac
}

get_cols() {
    local blocks blocks2 cols

    if [[ "$color_blocks" == "on" ]]; then
        # Convert the width to space chars.
        printf -v block_width "%${block_width}s"

        # Generate the string.
        for ((block_range[0]; block_range[0]<=block_range[1]; block_range[0]++)); do
            case ${block_range[0]} in
                [0-7])
                    printf -v blocks  '%b\e[3%bm\e[4%bm%b' \
                        "$blocks" "${block_range[0]}" "${block_range[0]}" "$block_width"
                ;;

                *)
                    printf -v blocks2 '%b\e[38;5;%bm\e[48;5;%bm%b' \
                        "$blocks2" "${block_range[0]}" "${block_range[0]}" "$block_width"
                ;;
            esac
        done

        # Convert height into spaces.
        printf -v block_spaces "%${block_height}s"

        # Convert the spaces into rows of blocks.
        if [[ $BASH_VERSION == 3* ]]; then
            [[ "$blocks"  ]] && cols+="${block_spaces// /${blocks}[mnl}"
            [[ "$blocks2" ]] && cols+="${block_spaces// /${blocks2}[mnl}"
        else
            [[ "$blocks"  ]] && cols+="${block_spaces// /${blocks}\[mnl}"
            [[ "$blocks2" ]] && cols+="${block_spaces// /${blocks2}\[mnl}"
        fi

        # Determine the horizontal offset of the blocks.
        case $col_offset in
            "auto")  block_offset="$text_padding" ;;
            *)       block_offset="$col_offset" ;;
        esac

        # Add newlines to the string.
        cols=${cols%%nl}
        cols=${cols//nl/
[${block_offset}C${zws}}

        # Add block height to info height.
        ((info_height+=block_range[1]>7?block_height+2:block_height+1))

        printf '\n\e[%bC%b\n' "$block_offset" "${zws}${cols}"
    fi

    unset -v blocks blocks2 cols

    # Tell info() that we printed manually.
    prin=1
}

# IMAGES

image_backend() {
    [[ "$image_backend" != "off" ]] && ! type -p convert &>/dev/null && \
        { image_backend="ascii"; err "Image: Imagemagick not found, falling back to ascii mode."; }

    case ${image_backend:-off} in
        "ascii") print_ascii ;;
        "off") image_backend="off" ;;

        "caca" | "catimg" | "chafa" | "jp2a" | "iterm2" | "termpix" |\
        "tycat" | "w3m" | "sixel" | "pixterm" | "kitty" | "pot", | "ueberzug" |\
         "viu")
            get_image_source

            [[ ! -f "$image" ]] && {
                to_ascii "Image: '$image_source' doesn't exist, falling back to ascii mode."
                return
            }
            [[ "$image_backend" == "ueberzug" ]] && wait=true;

            get_window_size

            ((term_width < 1)) && {
                to_ascii "Image: Failed to find terminal window size."
                err "Image: Check the 'Images in the terminal' wiki page for more info,"
                return
            }

            printf '\e[2J\e[H'
            get_image_size
            make_thumbnail
            display_image || to_off "Image: $image_backend failed to display the image."
        ;;

        *)
            err "Image: Unknown image backend specified '$image_backend'."
            err "Image: Valid backends are: 'ascii', 'caca', 'catimg', 'chafa', 'jp2a', 'iterm2',
                                            'kitty', 'off', 'sixel', 'pot', 'pixterm', 'termpix',
                                            'tycat', 'w3m', 'viu')"
            err "Image: Falling back to ascii mode."
            print_ascii
        ;;
    esac

    # Set cursor position next image/ascii.
    [[ "$image_backend" != "off" ]] && printf '\e[%sA\e[9999999D' "${lines:-0}"
}

# From pull request #1220, this is a fast way to strip character codes
strip_escape_codes() {
    local input="${1//\"/\\\"}" output="" i char within_code=0
    for ((i=0; i < ${#input}; ++i)); do
        char="${input:i:1}"
        if (( within_code == 1 )); then
            case "${char}" in
                [a-zA-Z]) within_code=0 ;;
            esac
            continue
        fi
        if [[ "${char}" == $'\e' ]]; then
            within_code=1
            continue
        fi
        output+="${char}"
    done
    eval "$2='${output}'"
}

print_ascii() {
    if [[ -f "$image_source" && ! "$image_source" =~ (png|jpg|jpeg|jpe|svg|gif) ]]; then
        ascii_data="$(< "$image_source")"
    elif [[ "$image_source" == "ascii" || $image_source == auto ]]; then
        :
    else
        ascii_data="$image_source"
    fi

    # Set locale to get correct padding.
    LC_ALL="$sys_locale"

    # Calculate size of ascii file in line length / line count.
    if [ -n "$ascii_len" ] && [ -n "$ascii_lines" ]
    then
        lines=$ascii_lines
    else
        # shellcheck disable=SC2162
        # Reading without -r here is intentional. See https://github.com/dylanaraps/neofetch/pull/1543
        while IFS=$'\n' read line; do
            line=${line//█/ }
            # Fast method to strip codes
            strip_escape_codes "${line}" line
            # Use patterns to replace color codes that the above line did not catch
            line=${line//\\033\[*([0-9;])[JKmsu]/}
            line=${line//\[*([0-9;])[JKmsu]/}
            ((++lines,${#line}>ascii_len)) && ascii_len="${#line}"
        done <<< "${ascii_data//\$\{??\}}"
    fi

    # Fallback if file not found.
    ((lines==1)) && {
        lines=
        ascii_len=
        image_source=auto
        get_distro_ascii
        print_ascii
        return
    }

    # Colors.
    ascii_data="${ascii_data//\$\{c1\}/$c1}"
    ascii_data="${ascii_data//\$\{c2\}/$c2}"
    ascii_data="${ascii_data//\$\{c3\}/$c3}"
    ascii_data="${ascii_data//\$\{c4\}/$c4}"
    ascii_data="${ascii_data//\$\{c5\}/$c5}"
    ascii_data="${ascii_data//\$\{c6\}/$c6}"

    ((text_padding=ascii_len+gap))
    printf '%b\n' "$ascii_data${reset}"
    LC_ALL=C
}

get_image_source() {
    case $image_source in
        "auto" | "wall" | "wallpaper")
            get_wallpaper
        ;;

        *)
            # Get the absolute path.
            image_source="$(get_full_path "$image_source")"

            if [[ -d "$image_source" ]]; then
                shopt -s nullglob
                files=("${image_source%/}"/*.{png,jpg,jpeg,jpe,gif,svg})
                shopt -u nullglob
                image="${files[RANDOM % ${#files[@]}]}"

            else
                image="$image_source"
            fi
        ;;
    esac

    err "Image: Using image '$image'"
}

get_wallpaper() {
    case $os in
        "Mac OS X"|"macOS")
            image="$(osascript <<END
                     tell application "System Events" to picture of current desktop
END
)"
        ;;

        "Windows")
            case $distro in
                "Windows XP")
                    image="/c/Documents and Settings/${USER}"
                    image+="/Local Settings/Application Data/Microsoft/Wallpaper1.bmp"

                    [[ "$kernel_name" == *CYGWIN* ]] && image="/cygdrive${image}"
                ;;

                "Windows"*)
                    image="${APPDATA}/Microsoft/Windows/Themes/TranscodedWallpaper.jpg"
                ;;
            esac
        ;;

        *)
            # Get DE if user has disabled the function.
            ((de_run != 1)) && get_de

            type -p wal >/dev/null && [[ -f "${HOME}/.cache/wal/wal" ]] && \
                { image="$(< "${HOME}/.cache/wal/wal")"; return; }

            case $de in
                "MATE"*)
                    image="$(gsettings get org.mate.background picture-filename)"
                ;;

                "Xfce"*)
                    image="$(xfconf-query -c xfce4-desktop -p \
                             "/backdrop/screen0/monitor0/workspace0/last-image")"
                ;;

                "Cinnamon"*)
                    image="$(gsettings get org.cinnamon.desktop.background picture-uri)"
                    image="$(decode_url "$image")"
                ;;

                "GNOME"*)
                    image="$(gsettings get org.gnome.desktop.background picture-uri)"
                    image="$(decode_url "$image")"
                ;;

                "Plasma"*)
                    image=$XDG_CONFIG_HOME/plasma-org.kde.plasma.desktop-appletsrc
                    image=$(awk -F '=' '$1 == "Image" { print $2 }' "$image")
                ;;

                "Cutefish"*)
                    image="$XDG_CONFIG_HOME/cutefishos/theme.conf"
                    image="$(awk -F '=' '$1 == "Wallpaper" {print $2}' "$image")"
                ;;

                "LXQt"*)
                    image="$XDG_CONFIG_HOME/pcmanfm-qt/lxqt/settings.conf"
                    image="$(awk -F '=' '$1 == "Wallpaper" {print $2}' "$image")"
                ;;

                *)
                    if type -p feh >/dev/null && [[ -f "${HOME}/.fehbg" ]]; then
                        image="$(awk -F\' '/feh/ {printf $(NF-1)}' "${HOME}/.fehbg")"

                    elif type -p setroot >/dev/null && \
                         [[ -f "${XDG_CONFIG_HOME}/setroot/.setroot-restore" ]]; then
                        image="$(awk -F\' '/setroot/ {printf $(NF-1)}' \
                                 "${XDG_CONFIG_HOME}/setroot/.setroot-restore")"

                    elif type -p nitrogen >/dev/null; then
                        image="$(awk -F'=' '/file/ {printf $2;exit;}' \
                                 "${XDG_CONFIG_HOME}/nitrogen/bg-saved.cfg")"

                    else
                        image="$(gsettings get org.gnome.desktop.background picture-uri)"
                        image="$(decode_url "$image")"
                    fi
                ;;
            esac

            # Strip un-needed info from the path.
            image="${image/file:\/\/}"
            image="$(trim_quotes "$image")"
        ;;
    esac

    # If image is an xml file, don't use it.
    [[ "${image/*\./}" == "xml" ]] && image=""
}

get_w3m_img_path() {
    # Find w3m-img path.
    shopt -s nullglob
    w3m_paths=({/usr/{local/,},~/.nix-profile/}{lib,libexec,lib64,libexec64}/w3m/w3mi*)
    shopt -u nullglob

    [[ -x "${w3m_paths[0]}" ]] && \
        { w3m_img_path="${w3m_paths[0]}"; return; }

    err "Image: w3m-img wasn't found on your system"
}

get_window_size() {
    # This functions gets the current window size in
    # pixels.
    #
    # We first try to use the escape sequence "\033[14t"
    # to get the terminal window size in pixels. If this
    # fails we then fallback to using "xdotool" or other
    # programs.

    # Tmux has a special way of reading escape sequences
    # so we have to use a slightly different sequence to
    # get the terminal size.
    if [[ "$image_backend" == "tycat" ]]; then
        printf '%b' '\e}qs\000'

    elif [[ -z $VTE_VERSION ]]; then
        case ${TMUX:-null} in
            "null") printf '%b' '\e[14t' ;;
            *)      printf '%b' '\ePtmux;\e\e[14t\e\\ ' ;;
        esac
    fi

    # The escape codes above print the desired output as
    # user input so we have to use read to store the out
    # -put as a variable.
    # The 3 second timeout is required for slow/remote
    # sessions.
    #
    # False positive.
    # shellcheck disable=2141
    IFS=';t' read -d t -t 3 -sra term_size
    unset IFS

    # Split the string into height/width.
    if [[ "$image_backend" == "tycat" ]]; then
        term_width="$((term_size[2] * term_size[0]))"
        term_height="$((term_size[3] * term_size[1]))"

    else
        term_height="${term_size[1]}"
        term_width="${term_size[2]}"
    fi

    # Get terminal width/height.
    if (( "${term_width:-0}" < 50 )) && [[ "$DISPLAY" && $os != "Mac OS X" && $os != "macOS" ]]; then
        if type -p xdotool &>/dev/null; then
            IFS=$'\n' read -d "" -ra win \
                <<< "$(xdotool getactivewindow getwindowgeometry --shell %1)"
            term_width="${win[3]/WIDTH=}"
            term_height="${win[4]/HEIGHT=}"

        elif type -p xwininfo &>/dev/null; then
            # Get the focused window's ID.
            if type -p xdo &>/dev/null; then
                current_window="$(xdo id)"

            elif type -p xprop &>/dev/null; then
                current_window="$(xprop -root _NET_ACTIVE_WINDOW)"
                current_window="${current_window##* }"

            elif type -p xdpyinfo &>/dev/null; then
                current_window="$(xdpyinfo | grep -F "focus:")"
                current_window="${current_window/*window }"
                current_window="${current_window/,*}"
            fi

            # If the ID was found get the window size.
            if [[ "$current_window" ]]; then
                term_size=("$(xwininfo -id "$current_window")")
                term_width="${term_size[0]#*Width: }"
                term_width="${term_width/$'\n'*}"
                term_height="${term_size[0]/*Height: }"
                term_height="${term_height/$'\n'*}"
            fi
        fi
    fi

    term_width="${term_width:-0}"
}


get_term_size() {
    # Get the terminal size in cells.
    read -r lines columns <<< "$(stty size)"

    # Calculate font size.
    font_width="$((term_width / columns))"
    font_height="$((term_height / lines))"
}

get_image_size() {
    # This functions determines the size to make the thumbnail image.
    get_term_size

    case $image_size in
        "auto")
            image_size="$((columns * font_width / 2))"
            term_height="$((term_height - term_height / 4))"

            ((term_height < image_size)) && \
                image_size="$term_height"
        ;;

        *"%")
            percent="${image_size/\%}"
            image_size="$((percent * term_width / 100))"

            (((percent * term_height / 50) < image_size)) && \
                image_size="$((percent * term_height / 100))"
        ;;

        "none")
            # Get image size so that we can do a better crop.
            read -r width height <<< "$(identify -format "%w %h" "$image")"

            while ((width >= (term_width / 2) || height >= term_height)); do
                ((width=width/2,height=height/2))
            done

            crop_mode="none"
        ;;

        *)  image_size="${image_size/px}" ;;
    esac

    # Check for terminal padding.
    [[ "$image_backend" == "w3m" ]] && term_padding

    width="${width:-$image_size}"
    height="${height:-$image_size}"
    text_padding="$(((width + padding + xoffset) / font_width + gap))"
}

make_thumbnail() {
    # Name the thumbnail using variables so we can
    # use it later.
    image_name="${crop_mode}-${crop_offset}-${width}-${height}-${image//\/}"

    # Handle file extensions.
    case ${image##*.} in
        "eps"|"pdf"|"svg"|"gif"|"png")
            image_name+=".png" ;;
        *)  image_name+=".jpg" ;;
    esac

    # Create the thumbnail dir if it doesn't exist.
    mkdir -p "${thumbnail_dir:=${XDG_CACHE_HOME:-${HOME}/.cache}/thumbnails/neofetch}"

    if [[ ! -f "${thumbnail_dir}/${image_name}" ]]; then
        # Get image size so that we can do a better crop.
        [[ -z "$size" ]] && {
            read -r og_width og_height <<< "$(identify -format "%w %h" "$image")"
            ((og_height > og_width)) && size="$og_width" || size="$og_height"
        }

        case $crop_mode in
            "fit")
                c="$(convert "$image" \
                    -colorspace srgb \
                    -format "%[pixel:p{0,0}]" info:)"

                convert \
                    -background none \
                    "$image" \
                    -trim +repage \
                    -gravity south \
                    -background "$c" \
                    -extent "${size}x${size}" \
                    -scale "${width}x${height}" \
                    "${thumbnail_dir}/${image_name}"
            ;;

            "fill")
                convert \
                    -background none \
                    "$image" \
                    -trim +repage \
                    -scale "${width}x${height}^" \
                    -extent "${width}x${height}" \
                    "${thumbnail_dir}/${image_name}"
            ;;

            "none")
                cp "$image" "${thumbnail_dir}/${image_name}"
            ;;

            *)
                convert \
                    -background none \
                    "$image" \
                    -strip \
                    -gravity "$crop_offset" \
                    -crop "${size}x${size}+0+0" \
                    -scale "${width}x${height}" \
                    "${thumbnail_dir}/${image_name}"
            ;;
        esac
    fi

    # The final image.
    image="${thumbnail_dir}/${image_name}"
}

display_image() {
    case $image_backend in
        "caca")
            img2txt \
                -W "$((width / font_width))" \
                -H "$((height / font_height))" \
                --gamma=0.6 \
            "$image"
        ;;


        "ueberzug")
            if [ "$wait" = true ];then
                wait=false;
            else
                ueberzug layer --parser bash 0< <(
                    declare -Ap ADD=(\
                        [action]="add"\
                        [identifier]="neofetch"\
                        [x]=$xoffset [y]=$yoffset\
                        [path]=$image\
                    )
                    read -rs
                )
            fi
        ;;

        "catimg")
            catimg -w "$((width*catimg_size / font_width))" -r "$catimg_size" "$image"
        ;;

        "chafa")
            chafa --stretch --size="$((width / font_width))x$((height / font_height))" "$image"
        ;;

        "jp2a")
            jp2a \
                --colors \
                --width="$((width / font_width))" \
                --height="$((height / font_height))" \
            "$image"
        ;;

        "kitty")
            kitty +kitten icat \
                --align left \
                --place "$((width/font_width))x$((height/font_height))@${xoffset}x${yoffset}" \
            "$image"
        ;;

        "pot")
            pot \
                "$image" \
                --size="$((width / font_width))x$((height / font_height))"
        ;;

        "pixterm")
            pixterm \
                -tc "$((width / font_width))" \
                -tr "$((height / font_height))" \
            "$image"
        ;;

        "sixel")
            img2sixel \
                -w "$width" \
                -h "$height" \
            "$image"
        ;;

        "termpix")
            termpix \
                --width "$((width / font_width))" \
                --height "$((height / font_height))" \
            "$image"
        ;;

        "iterm2")
            printf -v iterm_cmd '\e]1337;File=width=%spx;height=%spx;inline=1:%s' \
                "$width" "$height" "$(base64 < "$image")"

            # Tmux requires an additional escape sequence for this to work.
            [[ -n "$TMUX" ]] && printf -v iterm_cmd '\ePtmux;\e%b\e'\\ "$iterm_cmd"

            printf '%b\a\n' "$iterm_cmd"
        ;;

        "tycat")
            tycat \
                -g "${width}x${height}" \
            "$image"
        ;;

        "viu")
            viu \
                -t -w "$((width / font_width))" -h "$((height / font_height))" \
            "$image"
        ;;

        "w3m")
            get_w3m_img_path
            zws='\xE2\x80\x8B\x20'

            # Add a tiny delay to fix issues with images not
            # appearing in specific terminal emulators.
            ((bash_version>3)) && sleep 0.05
            printf '%b\n%s;\n%s\n' "0;1;$xoffset;$yoffset;$width;$height;;;;;$image" 3 4 |\
            "${w3m_img_path:-false}" -bg "$background_color" &>/dev/null
        ;;
    esac
}

to_ascii() {
    err "$1"
    image_backend="ascii"
    print_ascii

    # Set cursor position next image/ascii.
    printf '\e[%sA\e[9999999D' "${lines:-0}"
}

to_off() {
    err "$1"
    image_backend="off"
    text_padding=
}


# TEXT FORMATTING

info() {
    # Save subtitle value.
    [[ "$2" ]] && subtitle="$1"

    # Make sure that $prin is unset.
    unset -v prin

    # Call the function.
    "get_${2:-$1}"

    # If the get_func function called 'prin' directly, stop here.
    [[ "$prin" ]] && return

    # Update the variable.
    if [[ "$2" ]]; then
        output="$(trim "${!2}")"
    else
        output="$(trim "${!1}")"
    fi

    if [[ "$2" && "${output// }" ]]; then
        prin "$1" "$output"

    elif [[ "${output// }" ]]; then
        prin "$output"

    else
        err "Info: Couldn't detect ${1}."
    fi

    unset -v subtitle
}

prin() {
    # If $2 doesn't exist we format $1 as info.
    if [[ "$(trim "$1")" && "$2" ]]; then
        [[ "$json" ]] && { printf '    %s\n' "\"${1}\": \"${2}\","; return; }

        string="${1}${2:+: $2}"
    else
        string="${2:-$1}"
        local subtitle_color="$info_color"
    fi

    string="$(trim "${string//$'\e[0m'}")"
    length="$(strip_sequences "$string")"
    length="${#length}"

    # Format the output.
    string="${string/:/${reset}${colon_color}${separator:=:}${info_color}}"
    string="${subtitle_color}${bold}${string}"

    # Print the info.
    printf '%b\n' "${text_padding:+\e[${text_padding}C}${zws}${string//\\n}${reset} "

    # Calculate info height.
    ((++info_height))

    # Log that prin was used.
    prin=1
}

get_underline() {
    [[ "$underline_enabled" == "on" ]] && {
        printf -v underline "%${length}s"
        printf '%b%b\n' "${text_padding:+\e[${text_padding}C}${zws}${underline_color}" \
                        "${underline// /$underline_char}${reset} "
    }

    ((++info_height))
    length=
    prin=1
}

get_bold() {
    case $ascii_bold in
        "on")  ascii_bold='\e[1m' ;;
        "off") ascii_bold="" ;;
    esac

    case $bold in
        "on")  bold='\e[1m' ;;
        "off") bold="" ;;
    esac
}

trim() {
    set -f
    # shellcheck disable=2048,2086
    set -- $*
    printf '%s\n' "${*//[[:space:]]/}"
    set +f
}

trim_quotes() {
    trim_output="${1//\'}"
    trim_output="${trim_output//\"}"
    printf "%s" "$trim_output"
}

strip_sequences() {
    strip="${1//$'\e['3[0-9]m}"
    strip="${strip//$'\e['[0-9]m}"
    strip="${strip//\\e\[[0-9]m}"
    strip="${strip//$'\e['38\;5\;[0-9]m}"
    strip="${strip//$'\e['38\;5\;[0-9][0-9]m}"
    strip="${strip//$'\e['38\;5\;[0-9][0-9][0-9]m}"

    printf '%s\n' "$strip"
}

# COLORS

set_colors() {
    c1="$(color "$1")${ascii_bold}"
    c2="$(color "$2")${ascii_bold}"
    c3="$(color "$3")${ascii_bold}"
    c4="$(color "$4")${ascii_bold}"
    c5="$(color "$5")${ascii_bold}"
    c6="$(color "$6")${ascii_bold}"

    [[ "$color_text" != "off" ]] && set_text_colors "$@"
}

set_text_colors() {
    if [[ "${colors[0]}" == "distro" ]]; then
        title_color="$(color "$1")"
        at_color="$reset"
        underline_color="$reset"
        subtitle_color="$(color "$2")"
        colon_color="$reset"
        info_color="$reset"

        # If the ascii art uses 8 as a color, make the text the fg.
        ((${1:-1} == 8)) && title_color="$reset"
        ((${2:-7} == 8)) && subtitle_color="$reset"

        # If the second color is white use the first for the subtitle.
        ((${2:-7} == 7)) && subtitle_color="$(color "$1")"
        ((${1:-1} == 7)) && title_color="$reset"
    else
        title_color="$(color "${colors[0]}")"
        at_color="$(color "${colors[1]}")"
        underline_color="$(color "${colors[2]}")"
        subtitle_color="$(color "${colors[3]}")"
        colon_color="$(color "${colors[4]}")"
        info_color="$(color "${colors[5]}")"
    fi

    # Bar colors.
    if [[ "$bar_color_elapsed" == "distro" ]]; then
        bar_color_elapsed="$(color fg)"
    else
        bar_color_elapsed="$(color "$bar_color_elapsed")"
    fi

    if [[ "$bar_color_total" == "distro" ]]; then
        bar_color_total="$(color fg)"
    else
        bar_color_total="$(color "$bar_color_total")"
    fi
}

color() {
    case $1 in
        [0-6])    printf '%b\e[3%sm'   "$reset" "$1" ;;
        7 | "fg") printf '\e[37m%b'    "$reset" ;;
        "#"*)
            local rgb="${1//#}"
            rgb="$((0x$rgb))"
            printf '\e[38;2;%b;%b;%bm' "$((rgb >> 16))" "$(((rgb >> 8) & 0xff))" "$((rgb & 0xff))"
        ;;

        *)        printf '\e[38;5;%bm' "$1" ;;
    esac
}

# OTHER

stdout() {
    image_backend="off"
    unset subtitle_color colon_color info_color underline_color bold title_color at_color \
          text_padding zws reset color_blocks bar_color_elapsed bar_color_total \
          c1 c2 c3 c4 c5 c6 c7 c8
}

err() {
    err+="$(color 1)[!]${reset} $1
"
}

get_full_path() {
    # This function finds the absolute path from a relative one.
    # For example "Pictures/Wallpapers" --> "/home/dylan/Pictures/Wallpapers"

    # If the file exists in the current directory, stop here.
    [[ -f "${PWD}/${1}" ]] && { printf '%s\n' "${PWD}/${1}"; return; }

    ! cd "${1%/*}" && {
        err "Error: Directory '${1%/*}' doesn't exist or is inaccessible"
        err "       Check that the directory exists or try another directory."
        exit 1
    }

    local full_dir="${1##*/}"

    # Iterate down a (possible) chain of symlinks.
    while [[ -L "$full_dir" ]]; do
        full_dir="$(readlink "$full_dir")"
        cd "${full_dir%/*}" || exit
        full_dir="${full_dir##*/}"
    done

    # Final directory.
    full_dir="$(pwd -P)/${1/*\/}"

    [[ -e "$full_dir" ]] && printf '%s\n' "$full_dir"
}

get_user_config() {
    # --config /path/to/config.conf
    if [[ -f "$config_file" ]]; then
        source "$config_file"
        err "Config: Sourced user config. (${config_file})"
        return

    elif [[ -f "${XDG_CONFIG_HOME}/neofetch/config.conf" ]]; then
        source "${XDG_CONFIG_HOME}/neofetch/config.conf"
        err "Config: Sourced user config.    (${XDG_CONFIG_HOME}/neofetch/config.conf)"

    elif [[ -f "${XDG_CONFIG_HOME}/neofetch/config" ]]; then
        source "${XDG_CONFIG_HOME}/neofetch/config"
        err "Config: Sourced user config.    (${XDG_CONFIG_HOME}/neofetch/config)"

    elif [[ -z "$no_config" ]]; then
        config_file="${XDG_CONFIG_HOME}/neofetch/config.conf"

        # The config file doesn't exist, create it.
        mkdir -p "${XDG_CONFIG_HOME}/neofetch/"
        printf '%s\n' "$config" > "$config_file"
    fi
}

bar() {
    # Get the values.
    elapsed="$(($1 * bar_length / $2))"

    # Create the bar with spaces.
    printf -v prog  "%${elapsed}s"
    printf -v total "%$((bar_length - elapsed))s"

    # Set the colors and swap the spaces for $bar_char_.
    bar+="${bar_color_elapsed}${prog// /${bar_char_elapsed}}"
    bar+="${bar_color_total}${total// /${bar_char_total}}"

    # Borders.
    [[ "$bar_border" == "on" ]] && \
        bar="$(color fg)[${bar}$(color fg)]"

    printf "%b" "${bar}${info_color}"
}

cache() {
    if [[ "$2" ]]; then
        mkdir -p "${cache_dir}/neofetch"
        printf "%s" "${1/*-}=\"$2\"" > "${cache_dir}/neofetch/${1/*-}"
    fi
}

get_cache_dir() {
    if [[ "$TMPDIR" ]]; then
        cache_dir="$TMPDIR"
    else
        cache_dir="/tmp"
    fi
}

kde_config_dir() {
    # If the user is using KDE get the KDE
    # configuration directory.
    if [[ "$kde_config_dir" ]]; then
        return

    elif type -p kf5-config &>/dev/null; then
        kde_config_dir="$(kf5-config --path config)"

    elif type -p kde4-config &>/dev/null; then
        kde_config_dir="$(kde4-config --path config)"

    elif type -p kde-config &>/dev/null; then
        kde_config_dir="$(kde-config --path config)"

    elif [[ -d "${HOME}/.kde4" ]]; then
        kde_config_dir="${HOME}/.kde4/share/config"

    elif [[ -d "${HOME}/.kde3" ]]; then
        kde_config_dir="${HOME}/.kde3/share/config"
    fi

    kde_config_dir="${kde_config_dir/$'/:'*}"
}

tde_config_dir() {
    if [[ "$tde_config_dir" ]]; then
        return

    elif type -p tde-config &>/dev/null; then
        tde_config_dir="$(tde-config --path config)"

    elif [[ -d "${HOME}/.configtde" ]]; then
        tde_config_dir="${HOME}/.configtde"

    fi

    tde_config_dir="${tde_config_dir/$'/:'*}"
}

term_padding() {
    # Get terminal padding to properly align cursor.
    [[ -z "$term" ]] && get_term

    case $term in
        urxvt*|rxvt-unicode)
            [[ $xrdb ]] || xrdb=$(xrdb -query)

            [[ $xrdb != *internalBorder:* ]] &&
                return

            padding=${xrdb/*internalBorder:}
            padding=${padding/$'\n'*}

            [[ $padding =~ ^[0-9]+$ ]] ||
                padding=
        ;;
    esac
}

dynamic_prompt() {
    [[ "$image_backend" == "off" ]]   && { printf '\n'; return; }
    [[ "$image_backend" != "ascii" ]] && ((lines=(height + yoffset) / font_height + 1))
    [[ "$image_backend" == "w3m" ]]   && ((lines=lines + padding / font_height + 1))

    # If the ascii art is taller than the info.
    ((lines=lines>info_height?lines-info_height+1:1))

    printf -v nlines "%${lines}s"
    printf "%b" "${nlines// /\\n}"
}

cache_uname() {
    # Cache the output of uname so we don't
    # have to spawn it multiple times.
    IFS=" " read -ra uname <<< "$(uname -srm)"

    kernel_name="${uname[0]}"
    kernel_version="${uname[1]}"
    kernel_machine="${uname[2]}"

    if [[ "$kernel_name" == "Darwin" ]] ||
       [[ "$kernel_name" == "FreeBSD" && -f /System/Library/CoreServices/SystemVersion.plist ]]; then
        # macOS can report incorrect versions unless this is 0.
        # https://github.com/dylanaraps/neofetch/issues/1607
        export SYSTEM_VERSION_COMPAT=0

        IFS=$'\n' read -d "" -ra sw_vers <<< "$(awk -F'<|>' '/key|string/ {print $3}' \
                            "/System/Library/CoreServices/SystemVersion.plist")"
        for ((i=0;i<${#sw_vers[@]};i+=2)) {
            case ${sw_vers[i]} in
                ProductName)          darwin_name=${sw_vers[i+1]} ;;
                ProductFamily)        darwin_family=${sw_vers[i+1]} ;;
                ProductVersion)       osx_version=${sw_vers[i+1]} ;;
                ProductBuildVersion)  osx_build=${sw_vers[i+1]}   ;;
            esac
        }
    fi
}

get_ppid() {
    # Get parent process ID of PID.
    case $os in
        "Windows")
            ppid="$(ps -p "${1:-$PPID}" | awk '{printf $2}')"
            ppid="${ppid/PPID}"
        ;;

        "Linux")
            ppid="$(grep -i -F "PPid:" "/proc/${1:-$PPID}/status")"
            ppid="$(trim "${ppid/PPid:}")"
        ;;

        *)
            ppid="$(ps -p "${1:-$PPID}" -o ppid=)"
        ;;
    esac

    printf "%s" "$ppid"
}

get_process_name() {
    # Get PID name.
    case $os in
        "Windows")
            name="$(ps -p "${1:-$PPID}" | awk '{printf $8}')"
            name="${name/COMMAND}"
            name="${name/*\/}"
        ;;

        "Linux")
            read -rd $'\00' name < "/proc/${1:-$PPID}/cmdline"
        ;;

        *)
            name="$(ps -p "${1:-$PPID}" -o comm=)"
        ;;
    esac

    printf "%s" "$name"
}

decode_url() {
    decode="${1//+/ }"
    printf "%b" "${decode//%/\\x}"
}

# FINISH UP

usage() { printf "%s" "\
Usage: neofetch func_name --option \"value\" --option \"value\"

Neofetch is a CLI system information tool written in BASH. Neofetch
displays information about your system next to an image, your OS logo,
or any ASCII file of your choice.

NOTE: Every launch flag has a config option.

Options:

INFO:
    func_name                   Specify a function name (second part of info() from config) to
                                quickly display only that function's information.

                                Example: neofetch uptime --uptime_shorthand tiny

                                Example: neofetch uptime disk wm memory

                                This can be used in bars and scripts like so:

                                memory=\"\$(neofetch memory)\"; memory=\"\${memory##*: }\"

                                For multiple outputs at once (each line of info in an array):

                                IFS=\$'\\n' read -d \"\" -ra info < <(neofetch memory uptime wm)

                                info=(\"\${info[@]##*: }\")

    --disable infoname          Allows you to disable an info line from appearing
                                in the output. 'infoname' is the function name from the
                                'print_info()' function inside the config file.
                                For example: 'info \"Memory\" memory' would be '--disable memory'

                                NOTE: You can supply multiple args. eg. 'neofetch --disable cpu gpu'

    --title_fqdn on/off         Hide/Show Fully Qualified Domain Name in title.
    --package_managers on/off   Hide/Show Package Manager names. (on, tiny, off)
    --os_arch on/off            Hide/Show OS architecture.
    --speed_type type           Change the type of cpu speed to display.
                                Possible values: current, min, max, bios,
                                scaling_current, scaling_min, scaling_max

                                NOTE: This only supports Linux with cpufreq.

    --speed_shorthand on/off    Whether or not to show decimals in CPU speed.

                                NOTE: This flag is not supported in systems with CPU speed less than
                                1 GHz.

    --cpu_brand on/off          Enable/Disable CPU brand in output.
    --cpu_cores type            Whether or not to display the number of CPU cores
                                Possible values: logical, physical, off

                                NOTE: 'physical' doesn't work on BSD.

    --cpu_speed on/off          Hide/Show cpu speed.
    --cpu_temp C/F/off          Hide/Show cpu temperature.

                                NOTE: This only works on Linux and BSD.

                                NOTE: For FreeBSD and NetBSD-based systems, you need to enable
                                coretemp kernel module. This only supports newer Intel processors.

    --distro_shorthand on/off   Shorten the output of distro (on, tiny, off)

                                NOTE: This option won't work in Windows (Cygwin)

    --kernel_shorthand on/off   Shorten the output of kernel

                                NOTE: This option won't work in BSDs (except PacBSD and PC-BSD)

    --uptime_shorthand on/off   Shorten the output of uptime (on, tiny, off)
    --refresh_rate on/off       Whether to display the refresh rate of each monitor
                                Unsupported on Windows
    --gpu_brand on/off          Enable/Disable GPU brand in output. (AMD/NVIDIA/Intel)
    --gpu_type type             Which GPU to display. (all, dedicated, integrated)

                                NOTE: This only supports Linux.

    --de_version on/off         Show/Hide Desktop Environment version
    --gtk_shorthand on/off      Shorten output of gtk theme/icons
    --gtk2 on/off               Enable/Disable gtk2 theme/font/icons output
    --gtk3 on/off               Enable/Disable gtk3 theme/font/icons output
    --shell_path on/off         Enable/Disable showing \$SHELL path
    --shell_version on/off      Enable/Disable showing \$SHELL version
    --disk_show value           Which disks to display.
                                Possible values: '/', '/dev/sdXX', '/path/to/mount point'

                                NOTE: Multiple values can be given. (--disk_show '/' '/dev/sdc1')

    --disk_subtitle type        What information to append to the Disk subtitle.
                                Takes: name, mount, dir, none

                                'name' shows the disk's name (sda1, sda2, etc)

                                'mount' shows the disk's mount point (/, /mnt/Local Disk, etc)

                                'dir' shows the basename of the disks's path. (/, Local Disk, etc)

                                'none' shows only 'Disk' or the configured title.

    --disk_percent on/off       Hide/Show disk percent.

    --ip_host url               URL to query for public IP
    --ip_timeout int            Public IP timeout (in seconds).
    --ip_interface value        Interface(s) to use for local IP
    --song_format format        Print the song data in a specific format (see config file).
    --song_shorthand on/off     Print the Artist/Album/Title on separate lines.
    --memory_percent on/off     Display memory percentage.
    --memory_unit (k/m/g/t)ib   Memory output unit.
    --memory_precision integer  Change memory output precision. (≥0, default=2)
    --music_player player-name  Manually specify a player to use.
                                Available values are listed in the config file

TEXT FORMATTING:
    --colors x x x x x x        Changes the text colors in this order:
                                title, @, underline, subtitle, colon, info
    --underline on/off          Enable/Disable the underline.
    --underline_char char       Character to use when underlining title
    --bold on/off               Enable/Disable bold text
    --separator string          Changes the default ':' separator to the specified string.

COLOR BLOCKS:
    --color_blocks on/off       Enable/Disable the color blocks
    --col_offset auto/num       Left-padding of color blocks
    --block_width num           Width of color blocks in spaces
    --block_height num          Height of color blocks in lines
    --block_range num num       Range of colors to print as blocks

BARS:
    --bar_char 'elapsed char' 'total char'
                                Characters to use when drawing bars.
    --bar_border on/off         Whether or not to surround the bar with '[]'
    --bar_length num            Length in spaces to make the bars.
    --bar_colors num num        Colors to make the bar.
                                Set in this order: elapsed, total
    --memory_display mode       Bar mode.
                                Possible values: bar, infobar, barinfo, off
    --battery_display mode      Bar mode.
                                Possible values: bar, infobar, barinfo, off
    --disk_display mode         Bar mode.
                                Possible values: bar, infobar, barinfo, off

IMAGE BACKEND:
    --backend backend           Which image backend to use.
                                Possible values: 'ascii', 'caca', 'catimg', 'chafa', 'jp2a',
                                'iterm2', 'off', 'sixel', 'tycat', 'w3m', 'kitty', 'viu'
    --source source             Which image or ascii file to use.
                                Possible values: 'auto', 'ascii', 'wallpaper', '/path/to/img',
                                '/path/to/ascii', '/path/to/dir/', 'command output' [ascii]

    --ascii source              Shortcut to use 'ascii' backend.

                                NEW: neofetch --ascii \"\$(fortune | cowsay -W 30)\"

    --caca source               Shortcut to use 'caca' backend.
    --catimg source             Shortcut to use 'catimg' backend.
    --chafa source              Shortcut to use 'chafa' backend.
    --iterm2 source             Shortcut to use 'iterm2' backend.
    --jp2a source               Shortcut to use 'jp2a' backend.
    --kitty source              Shortcut to use 'kitty' backend.
    --pot source                Shortcut to use 'pot' backend.
    --pixterm source            Shortcut to use 'pixterm' backend.
    --sixel source              Shortcut to use 'sixel' backend.
    --termpix source            Shortcut to use 'termpix' backend.
    --tycat source              Shortcut to use 'tycat' backend.
    --w3m source                Shortcut to use 'w3m' backend.
    --ueberzug source           Shortcut to use 'ueberzug' backend
    --viu source                Shortcut to use 'viu' backend
    --off                       Shortcut to use 'off' backend (Disable ascii art).

    NOTE: 'source; can be any of the following: 'auto', 'ascii', 'wallpaper', '/path/to/img',
    '/path/to/ascii', '/path/to/dir/'

ASCII:
    --ascii_colors x x x x x x  Colors to print the ascii art
    --ascii_distro distro       Which Distro's ascii art to print

                                NOTE: AIX, AlmaLinux, Alpine, Alter, Amazon, AmogOS, Anarchy,
                                Android, Antergos, antiX, AOSC OS, AOSC OS/Retro, Aperio GNU/Linux,
                                Apricity, Arch, ArchBox, Archcraft, ARCHlabs, ArchStrike, ArcoLinux,
                                Artix, Arya, Asahi, AsteroidOS, astOS, Bedrock, BigLinux, Bitrig,
                                BlackArch, blackPanther, BLAG, BlankOn, BlueLight, Bodhi, bonsai,
                                BSD, BunsenLabs, Cachy OS, Calculate, CalinixOS, Carbs, CBL-Mariner,
                                CelOS, Center, CentOS, Chakra, ChaletOS, Chapeau, ChonkySealOS,
                                Chrom, Cleanjaro, Clear Linux OS, ClearOS, Clover, Cobalt, Condres,
                                Container Linux by CoreOS, CRUX, Crystal Linux, Cucumber,
                                CutefishOS, CyberOS, dahlia, DarkOs, Darwin, Debian, Deepin, DesaOS,
                                Devuan, DietPi, DracOS, DragonFly, Drauger, Droidian, Elementary,
                                Elive, EncryptOS, EndeavourOS, Endless, EuroLinux, Exherbo, Exodia
                                Predator OS, Fedora, Feren, Finnix, FreeBSD, FreeMiNT, Frugalware,
                                Funtoo, GalliumOS, Garuda, Gentoo, GhostBSD, glaucus, gNewSense,
                                GNOME, GNU, GoboLinux, GrapheneOS, Grombyang, Guix, Haiku, HamoniKR,
                                HarDClanZ, Hash, Huayra, HydroOS, Hyperbola, iglunix, instantOS,
                                IRIX, Itc, januslinux, Kaisen, Kali, KaOS, KDE, Kibojoe, Kogaion,
                                Korora, KrassOS, KSLinux, Kubuntu, LangitKetujuh, LaxerOS, LEDE,
                                LibreELEC, Linspire, Linux, Linux Lite, Linux Mint, Linux Mint Old,
                                Live Raizo, LMDE, Lubuntu, Lunar, mac, Mageia, MagpieOS, Mandriva,
                                Manjaro, MassOS, MatuusOS, Maui, Mer, Minix, MIRACLE LINUX, MX,
                                Namib, Neptune, NetBSD, Netrunner, Nitrux, NixOS, NomadBSD,
                                Nurunner, NuTyX, Obarun, OBRevenge, OmniOS, Open Source Media
                                Center, OpenBSD, openEuler, OpenIndiana, openmamba, OpenMandriva,
                                OpenStage, openSUSE, openSUSE Leap, openSUSE Tumbleweed, OpenWrt,
                                OPNsense, Oracle, orchid, OS Elbrus, PacBSD, Parabola, parch,
                                Pardus, Parrot, Parsix, PCBSD, PCLinuxOS, pearOS, Pengwin, Pentoo,
                                Peppermint, Pisi, PNM Linux, Pop!_OS, Porteus, PostMarketOS,
                                Profelis SambaBOX, Proxmox, PuffOS, Puppy, PureOS, Q4OS, Qubes,
                                Qubyt, Quibian, Radix, Raspbian, ravynOS, Reborn OS, Red Star,
                                Redcore, Redhat, Refracted Devuan, Regata, Regolith, rocky, Rosa,
                                Sabayon, sabotage, Sailfish, SalentOS, Scientific, semc, Septor,
                                Serene, SharkLinux, ShastraOS, Siduction, SkiffOS, Slackware,
                                SliTaz, SmartOS, Soda, Solus, Source Mage, Sparky, Star, SteamOS,
                                Stock Linux, Sulin, SunOS, SwagArch, t2, Tails, TeArch, TorizonCore,
                                Trisquel, Twister, Ubuntu, Ubuntu Budgie, Ubuntu Cinnamon, Ubuntu
                                Kylin, Ubuntu MATE, Ubuntu Studio, Ubuntu Sway, Ubuntu Touch,
                                Ubuntu-GNOME, ubuntu_old02, Ultramarine Linux, Univalent,
                                Univention, Uos, uwuntu, Vanilla, Venom, VNux, Void, VzLinux, wii-
                                linux-ngx, Windows, Windows 10, Windows 11, XFerience, Xubuntu,
                                yiffOS, Zorin have ascii logos.

                                NOTE: arch, dragonfly, Fedora, LangitKetujuh, nixos, redhat, Ubuntu
                                have 'old' logo variants, use {distro}_old to use them.

                                NOTE: alpine, android, aoscosretro, arch, arcolinux, artix,
                                CalinixOS, centos, cleanjaro, crux, debian, dragonfly, elementary,
                                fedora, freebsd, garuda, gentoo, guix, haiku, hyperbola, linuxlite,
                                linuxmint, mac, mageia, manjaro, mx, netbsd, nixos, openbsd,
                                opensuse, orchid, parabola, popos, postmarketos, pureos, Raspbian,
                                rocky, slackware, sunos, ubuntu, void have 'small' logo variants,
                                use {distro}_small to use them.

    --ascii_bold on/off         Whether or not to bold the ascii logo.
    -L, --logo                  Hide the info text and only show the ascii logo.

IMAGE:
    --loop                      Redraw the image constantly until Ctrl+C is used. This fixes issues
                                in some terminals emulators when using image mode.
    --size 00px | --size 00%    How to size the image.
                                Possible values: auto, 00px, 00%, none
    --catimg_size 1/2           Change the resolution of catimg.
    --crop_mode mode            Which crop mode to use
                                Takes the values: normal, fit, fill
    --crop_offset value         Change the crop offset for normal mode.
                                Possible values: northwest, north, northeast,
                                west, center, east, southwest, south, southeast

    --xoffset px                How close the image will be to the left edge of the
                                window. This only works with w3m.
    --yoffset px                How close the image will be to the top edge of the
                                window. This only works with w3m.
    --bg_color color            Background color to display behind transparent image.
                                This only works with w3m.
    --gap num                   Gap between image and text.

                                NOTE: --gap can take a negative value which will move the text
                                closer to the left side.

    --clean                     Delete cached files and thumbnails.

OTHER:
    --config /path/to/config    Specify a path to a custom config file
    --config none               Launch the script without a config file
    --no_config                 Don't create the user config file.
    --print_config              Print the default config file to stdout.
    --stdout=on                 Turn off all colors and disables any ASCII/image backend.
    --stdout=off                Enable the colored output and ASCII/image backend
    --stdout=auto               Let the program decide basing on the output type (default behavior)
    --stdout                    Equivalent to '--stdout=on', for backward compatibility
    --help                      Print this text and exit
    --version                   Show neofetch version
    -v                          Display error messages.
    -vv                         Display a verbose log for error reporting.

DEVELOPER:
    --gen-man                   Generate a manpage for Neofetch in your PWD. (Requires GNU help2man)


Report bugs to https://github.com/dylanaraps/neofetch/issues

"
exit 1
}

get_args() {
    # Check the commandline flags early for '--config'.
    [[ "$*" != *--config* && "$*" != *--no_config* ]] && get_user_config

    while [[ "$1" ]]; do
        case $1 in
            # Info
            "--title_fqdn") title_fqdn="$2" ;;
            "--package_managers") package_managers="$2" ;;
            "--os_arch") os_arch="$2" ;;
            "--cpu_cores") cpu_cores="$2" ;;
            "--cpu_speed") cpu_speed="$2" ;;
            "--speed_type") speed_type="$2" ;;
            "--speed_shorthand") speed_shorthand="$2" ;;
            "--distro_shorthand") distro_shorthand="$2" ;;
            "--kernel_shorthand") kernel_shorthand="$2" ;;
            "--uptime_shorthand") uptime_shorthand="$2" ;;
            "--cpu_brand") cpu_brand="$2" ;;
            "--gpu_brand") gpu_brand="$2" ;;
            "--gpu_type") gpu_type="$2" ;;
            "--refresh_rate") refresh_rate="$2" ;;
            "--de_version") de_version="$2" ;;
            "--gtk_shorthand") gtk_shorthand="$2" ;;
            "--gtk2") gtk2="$2" ;;
            "--gtk3") gtk3="$2" ;;
            "--qt")     qt="$2" ;;
            "--shell_path") shell_path="$2" ;;
            "--shell_version") shell_version="$2" ;;
            "--ip_host") public_ip_host="$2" ;;
            "--ip_timeout") public_ip_timeout="$2" ;;
            "--ip_interface")
                unset local_ip_interface
                for arg in "$@"; do
                    case "$arg" in
                        "--ip_interface") ;;
                        "-"*) break ;;
                        *) local_ip_interface+=("$arg") ;;
                    esac
                done
            ;;

            "--song_format") song_format="$2" ;;
            "--song_shorthand") song_shorthand="$2" ;;
            "--music_player") music_player="$2" ;;
            "--memory_percent") memory_percent="$2" ;;
            "--memory_unit") memory_unit="$2" ;;
	    "--memory_precision") mem_precision="$2" ;;
            "--cpu_temp")
                cpu_temp="$2"
                [[ "$cpu_temp" == "on" ]] && cpu_temp="C"
            ;;

            "--disk_subtitle") disk_subtitle="$2" ;;
            "--disk_percent")  disk_percent="$2" ;;
            "--disk_show")
                unset disk_show
                for arg in "$@"; do
                    case $arg in
                        "--disk_show") ;;
                        "-"*) break ;;
                        *) disk_show+=("$arg") ;;
                    esac
                done
            ;;

            "--disable")
                for func in "$@"; do
                    case $func in
                        "--disable") continue ;;
                        "-"*) break ;;
                        *)
                            ((bash_version >= 4)) && func="${func,,}"
                            unset -f "get_$func"
                        ;;
                    esac
                done
            ;;

            # Text Colors
            "--colors")
                unset colors
                for arg in "$2" "$3" "$4" "$5" "$6" "$7"; do
                    case $arg in
                        "-"*) break ;;
                        *) colors+=("$arg") ;;
                    esac
                done
                colors+=(7 7 7 7 7 7)
            ;;

            # Text Formatting
            "--underline") underline_enabled="$2" ;;
            "--underline_char") underline_char="$2" ;;
            "--bold") bold="$2" ;;
            "--separator") separator="$2" ;;

            # Color Blocks
            "--color_blocks") color_blocks="$2" ;;
            "--block_range") block_range=("$2" "$3") ;;
            "--block_width") block_width="$2" ;;
            "--block_height") block_height="$2" ;;
            "--col_offset") col_offset="$2" ;;

            # Bars
            "--bar_char")
                bar_char_elapsed="$2"
                bar_char_total="$3"
            ;;

            "--bar_border") bar_border="$2" ;;
            "--bar_length") bar_length="$2" ;;
            "--bar_colors")
                bar_color_elapsed="$2"
                bar_color_total="$3"
            ;;

            "--memory_display") memory_display="$2" ;;
            "--battery_display") battery_display="$2" ;;
            "--disk_display") disk_display="$2" ;;

            # Image backend
            "--backend") image_backend="$2" ;;
            "--source") image_source="$2" ;;
            "--ascii" | "--caca" | "--catimg" | "--chafa" | "--jp2a" | "--iterm2" | "--off" |\
            "--pot" | "--pixterm" | "--sixel" | "--termpix" | "--tycat" | "--w3m" | "--kitty" |\
            "--ueberzug" | "--viu")
                image_backend="${1/--}"
                case $2 in
                    "-"* | "") ;;
                    *) image_source="$2" ;;
                esac
            ;;

            # Image options
            "--loop") image_loop="on" ;;
            "--image_size" | "--size") image_size="$2" ;;
            "--catimg_size") catimg_size="$2" ;;
            "--crop_mode") crop_mode="$2" ;;
            "--crop_offset") crop_offset="$2" ;;
            "--xoffset") xoffset="$2" ;;
            "--yoffset") yoffset="$2" ;;
            "--background_color" | "--bg_color") background_color="$2" ;;
            "--gap") gap="$2" ;;
            "--clean")
                [[ -d "$thumbnail_dir" ]] && rm -rf "$thumbnail_dir"
                rm -rf "$cache_dir/neofetch/"
                exit
            ;;

            "--ascii_colors")
                unset ascii_colors
                for arg in "$2" "$3" "$4" "$5" "$6" "$7"; do
                    case $arg in
                        "-"*) break ;;
                        *) ascii_colors+=("$arg")
                    esac
                done
                ascii_colors+=(7 7 7 7 7 7)
            ;;

            "--ascii_distro")
                image_backend="ascii"
                ascii_distro="$2"
            ;;

            "--ascii_bold") ascii_bold="$2" ;;
            "--logo" | "-L")
                image_backend="ascii"
                print_info() { printf '\n'; }
            ;;

            # Other
            "--config")
                case $2 in
                    "none" | "off" | "") ;;
                    *)
                        config_file="$(get_full_path "$2")"
                        get_user_config
                    ;;
                esac
            ;;
            "--no_config") no_config="on" ;;
            "--stdout") stdout="on" ;;
            "--stdout=on") stdout="on" ;;
            "--stdout=off") stdout="off" ;;
            "--stdout=auto") stdout="auto" ;;
            "-v") verbose="on" ;;
            "--print_config") printf '%s\n' "$config"; exit ;;
            "-vv") set -x; verbose="on" ;;
            "--help") usage ;;
            "--version")
                printf '%s\n' "Neofetch $version"
                exit 1
            ;;
            "--gen-man")
                help2man -n "A fast, highly customizable system info script" \
                          -N ./neofetch -o neofetch.1
                exit 1
            ;;

            "--json")
                json="on"
                unset -f get_title get_cols get_underline

                printf '{\n'
                print_info 2>/dev/null
                printf '    %s\n' "\"Version\": \"${version}\""
                printf '}\n'
                exit
            ;;

            "--travis")
                print_info() {
                    info title
                    info underline

                    info "OS" distro
                    info "Host" model
                    info "Kernel" kernel
                    info "Uptime" uptime
                    info "Packages" packages
                    info "Shell" shell
                    info "Resolution" resolution
                    info "DE" de
                    info "WM" wm
                    info "WM Theme" wm_theme
                    info "Theme" theme
                    info "Icons" icons
                    info "Terminal" term
                    info "Terminal Font" term_font
                    info "CPU" cpu
                    info "GPU" gpu
                    info "GPU Driver" gpu_driver
                    info "Memory" memory
                    info "Network" network

                    info "Disk" disk
                    info "Battery" battery
                    info "Power Adapter" power_adapter
                    info "Font" font
                    info "Song" song
                    info "Local IP" local_ip
                    info "Public IP" public_ip
                    info "Users" users

                    info cols

                    # Testing.
                    prin "prin"
                    prin "prin" "prin"

                    # Testing no subtitles.
                    info uptime
                    info disk
                }

                refresh_rate="on"
                shell_version="on"
                memory_display="infobar"
                disk_display="infobar"
                cpu_temp="C"

                # Known implicit unused variables.
                mpc_args=()
                printf '%s\n' "$kernel $icons $font $cursor $battery $locale ${mpc_args[*]}"
            ;;
        esac

        shift
    done
}

get_simple() {
    while [[ "$1" ]]; do
        [[ "$(type -t "get_$1")" == "function" ]] && {
            get_distro
            stdout
            simple=1
            info "$1" "$1"
        }
        shift
    done
    ((simple)) && exit
}

old_functions() {
    # Removed functions for backwards compatibility.
    get_line_break() { :; }
    get_cpu_usage() { :; }
}

get_distro_ascii() {
    # This function gets the distro ascii art and colors.
    #
    # $ascii_distro is the same as $distro.
    case $(trim "$ascii_distro") in
        "AIX"*)
            set_colors 2 7
            read -rd '' ascii_data <<'EOF'
${c1}           `:+ssssossossss+-`
        .oys///oyhddddhyo///sy+.
      /yo:+hNNNNNNNNNNNNNNNNh+:oy/
    :h/:yNNNNNNNNNNNNNNNNNNNNNNy-+h:
  `ys.yNNNNNNNNNNNNNNNNNNNNNNNNNNy.ys
 `h+-mNNNNNNNNNNNNNNNNNNNNNNNNNNNNm-oh
 h+-NNNNNNNNNNNNNNNNNNNNNNNNNNNNNNNN.oy
/d`mNNNNNNN/::mNNNd::m+:/dNNNo::dNNNd`m:
h//NNNNNNN: . .NNNh  mNo  od. -dNNNNN:+y
N.sNNNNNN+ -N/ -NNh  mNNd.   sNNNNNNNo-m
N.sNNNNNs  +oo  /Nh  mNNs` ` /mNNNNNNo-m
h//NNNNh  ossss` +h  md- .hm/ `sNNNNN:+y
:d`mNNN+/yNNNNNd//y//h//oNNNNy//sNNNd`m-
 yo-NNNNNNNNNNNNNNNNNNNNNNNNNNNNNNNm.ss
 `h+-mNNNNNNNNNNNNNNNNNNNNNNNNNNNNm-oy
   sy.yNNNNNNNNNNNNNNNNNNNNNNNNNNs.yo
    :h+-yNNNNNNNNNNNNNNNNNNNNNNs-oh-
      :ys:/yNNNNNNNNNNNNNNNmy/:sy:
        .+ys///osyhhhhys+///sy+.
            -/osssossossso/-
EOF
        ;;

        "Aperio GNU/Linux"*)
            set_colors 255
            read -rd '' ascii_data <<'EOF'
${c2}
 _.._  _ ._.. _
(_][_)(/,[  |(_)
   |   GNU/Linux
EOF
        ;;
	
        "Asahi"*)
            set_colors 3 2 1 8 7 6 4
            read -rd '' ascii_data <<'EOF'
${c1}                   ##  ${c2}**
                ${c1}*####${c2}****.
                  ${c1}###${c2},
               ${c3}...,${c1}/#${c3},,,..
          ${c3}/*,,,,,,,,${c1}*${c3},........${c4},,
        ${c3},((((((//*,,,,,,,,${c4},......
       ${c3}((((((((((((((${c5}%..${c4}..........
     ${c3},(((((((((((((((${c5}@@(${c4}............
    ${c3}(((((((((((((((((${c5}@@@@/${c4}............
  ${c3},((((((((((((((((((${c5}@@@@@&*${c4}...........
 ${c3}((((((((((((((((((((${c5}@@@@@@@&${c4},...........
${c3}(((((((((((((((((((((${c5}@@@${c6}&%&${c5}@@@%${c4},..........
 ${c3}/(((((((((((((((((((${c5}@@@${c6}&%%&${c5}@@@@(${c4}........
    ${c3},((((((((((((((((${c5}@@@${c6}&&${c5}@@&/&@@@/${c4}..
        ${c3}/((((((((((((${c5}@@@@@@/${c4}.../&&
           ${c3}.(((((((((${c5}@@@@(${c4}....
               ${c3}/(((((${c5}@@#${c4}...
                  ${c3}.((${c4}&,


EOF
        ;;

        "Hash"*)
            set_colors 123
            read -rd '' ascii_data <<'EOF'
${c1}

      +   ######   +
    ###   ######   ###
  #####   ######   #####
 ######   ######   ######

####### '"###### '"########
#######   ######   ########
#######   ######   ########

 ###### '"###### '"######
  #####   ######   #####
    ###   ######   ###
      ~   ######   ~

EOF
        ;;
        "HarDClanZ"*)
            set_colors 4 7 1
            read -rd '' ascii_data <<'EOF'
${c1}          ........::::....
        ::################::..
      :########################:.
     :######**###################:
    :###${c2}&&&&^${c1}############ ${c2}&${c1}#######:
   :#${c2}&&&&&${c1}.:##############:${c2}^&o${c1}`:###:
  :#${c2}&&&&${c1}.:#################:.${c2}&&&${c1}`###:
 :##${c2}&^${c1}:######################:${c2}^&&${c1}::##:
 :#############################:${c2}&${c1}:##::
 :##########${c2}@@${c1}###########${c2}@@${c1}#####:.###:
:#########${c2}@@${c3}o${c2}@@${c1}#########${c2}@@${c3}o${c2}@@${c1}########:
:#######:${c2}@@${c3}o${c5}0${c3}o${c2}@@@@${c1}###${c2}@@@@${c3}o${c5}0${c3}o${c2}@@${c1}######: :
 :######:${c2}@@@${c3}o${c2}@@@@@@${c1}V${c2}@@@@@@${c3}o${c2}@@@${c1}######:
   :#####:${c2}@@@@@@@@@@@@@@@@@@@${c1}:####;
    :####:.${c2}@@@@@@@@@@@@@@@@${c1}:#####:
    `:####:.${c2}@@@@@@@@@@@@@@${c1}:#####:
      ``:##:.${c2}@@@@@@@@@@@@${c1}^## # :
         : ##  ${c2}\@@@;@@@/ ${c1}:: # :
                 ${c2} VVV
EOF
        ;;

        "AlmaLinux"*)
            set_colors 1 3 4 2 6
            read -rd '' ascii_data <<'EOF'
${c1}         'c:.
${c1}        lkkkx, ..       ${c2}..   ,cc,
${c1}        okkkk:ckkx'  ${c2}.lxkkx.okkkkd
${c1}        .:llcokkx'  ${c2}:kkkxkko:xkkd,
${c1}      .xkkkkdood:  ${c2};kx,  .lkxlll;
${c1}       xkkx.       ${c2}xk'     xkkkkk:
${c1}       'xkx.       ${c2}xd      .....,.
${c3}      .. ${c1}:xkl'     ${c2}:c      ..''..
${c3}    .dkx'  ${c1}.:ldl:'. ${c2}'  ${c4}':lollldkkxo;
${c3}  .''lkkko'                     ${c4}ckkkx.
${c3}'xkkkd:kkd.       ..  ${c5};'        ${c4}:kkxo.
${c3},xkkkd;kk'      ,d;    ${c5}ld.   ${c4}':dkd::cc,
${c3} .,,.;xkko'.';lxo.      ${c5}dx,  ${c4}:kkk'xkkkkc
${c3}     'dkkkkkxo:.        ${c5};kx  ${c4}.kkk:;xkkd.
${c3}       .....   ${c5}.;dk:.   ${c5}lkk.  ${c4}:;,
             ${c5}:kkkkkkkdoxkkx
              ,c,,;;;:xkkd.
                ;kkkkl...
                ;kkkkl
                 ,od;
EOF
        ;;

        "Exodia Predator OS"* | "exodia-predator"* | "Predator"*)
            set_colors 5 5
            read -rd '' ascii_data <<'EOF'
${c1}-                                  :
${c1}+:                                :+
${c1}++.                              .++
${c1}+++             :  .             +++
${c1}+++=           .+  +            =+++
${c1}++++-          ++  +=          -++++
${c1}++++++-       -++  ++-       -++++++
${c1}++++++++:    .+++  +++.    :++++++++
${c1}++++++++++:  ++++  ++++  :++++++++++
${c1}+++++++++++==++++  ++++=++++++=+++++
${c1}+++++.:++++++++++  ++++++++++:.+++++
${c1}+++++. .+++++++++  +++++++++. .+++++
${c1}+++++:   ++++++++  ++++++++   :+++++
${c1}++++++-  =+++++++  +++++++=  -++++++
${c1} :+++++= =+++++++  +++++++= =+++++:
${c1}   :+++= =+++++++  +++++++= =+++:
${c1}     -+= =+++++++  +++++++= ++-
${c1}       : =++++++-  -++++++= :
${c1}         =++++-      -++++=
${c1}         =++=          =++=
${c1}         =++            ++=
${c1}         =+.            .+=
${c1}         =-              -=
${c1}         :                :
EOF
        ;;
	
        "alpine_small")
            set_colors 4 7
            read -rd '' ascii_data <<'EOF'
${c1}   /\\ /\\
  /${c2}/ ${c1}\\  \\
 /${c2}/   ${c1}\\  \\
/${c2}//    ${c1}\\  \\
${c2}//      ${c1}\\  \\
         \\
EOF
        ;;

        "Alpine"*)
            set_colors 4 5 7 6
            read -rd '' ascii_data <<'EOF'
${c1}       .hddddddddddddddddddddddh.
      :dddddddddddddddddddddddddd:
     /dddddddddddddddddddddddddddd/
    +dddddddddddddddddddddddddddddd+
  `sdddddddddddddddddddddddddddddddds`
 `ydddddddddddd++hdddddddddddddddddddy`
.hddddddddddd+`  `+ddddh:-sdddddddddddh.
hdddddddddd+`      `+y:    .sddddddddddh
ddddddddh+`   `//`   `.`     -sddddddddd
ddddddh+`   `/hddh/`   `:s-    -sddddddd
ddddh+`   `/+/dddddh/`   `+s-    -sddddd
ddd+`   `/o` :dddddddh/`   `oy-    .yddd
hdddyo+ohddyosdddddddddho+oydddy++ohdddh
.hddddddddddddddddddddddddddddddddddddh.
 `yddddddddddddddddddddddddddddddddddy`
  `sdddddddddddddddddddddddddddddddds`
    +dddddddddddddddddddddddddddddd+
     /dddddddddddddddddddddddddddd/
      :dddddddddddddddddddddddddd:
       .hddddddddddddddddddddddh.
EOF
        ;;

        "Alter"*)
            set_colors 6 6
            read -rd '' ascii_data <<'EOF'
${c1}                      %,
                    ^WWWw
                   'wwwwww
                  !wwwwwwww
                 #`wwwwwwwww
                @wwwwwwwwwwww
               wwwwwwwwwwwwwww
              wwwwwwwwwwwwwwwww
             wwwwwwwwwwwwwwwwwww
            wwwwwwwwwwwwwwwwwwww,
           w~1i.wwwwwwwwwwwwwwwww,
         3~:~1lli.wwwwwwwwwwwwwwww.
        :~~:~?ttttzwwwwwwwwwwwwwwww
       #<~:~~~~?llllltO-.wwwwwwwwwww
      #~:~~:~:~~?ltlltlttO-.wwwwwwwww
     @~:~~:~:~:~~(zttlltltlOda.wwwwwww
    @~:~~: ~:~~:~:(zltlltlO    a,wwwwww
   8~~:~~:~~~~:~~~~_1ltltu          ,www
  5~~:~~:~~:~~:~~:~~~_1ltq             N,,
 g~:~~:~~~:~~:~~:~:~~~~1q                N,
EOF
        ;;

        "Amazon"*)
            set_colors 3 7
            read -rd '' ascii_data <<'EOF'
${c1}             `-/oydNNdyo:.`
      `.:+shmMMMMMMMMMMMMMMmhs+:.`
    -+hNNMMMMMMMMMMMMMMMMMMMMMMNNho-
.``      -/+shmNNMMMMMMNNmhs+/-      ``.
dNmhs+:.       `.:/oo/:.`       .:+shmNd
dMMMMMMMNdhs+:..        ..:+shdNMMMMMMMd
dMMMMMMMMMMMMMMNds    odNMMMMMMMMMMMMMMd
dMMMMMMMMMMMMMMMMh    yMMMMMMMMMMMMMMMMd
dMMMMMMMMMMMMMMMMh    yMMMMMMMMMMMMMMMMd
dMMMMMMMMMMMMMMMMh    yMMMMMMMMMMMMMMMMd
dMMMMMMMMMMMMMMMMh    yMMMMMMMMMMMMMMMMd
dMMMMMMMMMMMMMMMMh    yMMMMMMMMMMMMMMMMd
dMMMMMMMMMMMMMMMMh    yMMMMMMMMMMMMMMMMd
dMMMMMMMMMMMMMMMMh    yMMMMMMMMMMMMMMMMd
dMMMMMMMMMMMMMMMMh    yMMMMMMMMMMMMMMMMd
dMMMMMMMMMMMMMMMMh    yMMMMMMMMMMMMMMMMd
.:+ydNMMMMMMMMMMMh    yMMMMMMMMMMMNdy+:.
     `.:+shNMMMMMh    yMMMMMNhs+:``
            `-+shy    shs+:`
EOF
        ;;

        "AmogOS"*)
            set_colors 15 6
            read -rd '' ascii_data <<'EOF'
${c1}             ___________
            /           \
           /   ${c2}______${c1}    \
          /   ${c2}/      \${c1}    \
          |  ${c2}(        )${c1}    \
         /    ${c2}\______/${c1}     |
         |                 |
        /                   \
        |                   |
        |                   |
       /                    |
       |                    |
       |     _______        |
  ____/     /       \       |
 /          |       |       |
 |          /   ____/       |
 \_________/   /            |
               \         __/
                \_______/
EOF
        ;;

        "Anarchy"*)
            set_colors 7 4
            read -rd '' ascii_data <<'EOF'
                         ${c2}..${c1}
                        ${c2}..${c1}
                      ${c2}:..${c1}
                    ${c2}:+++.${c1}
              .:::++${c2}++++${c1}+::.
          .:+######${c2}++++${c1}######+:.
       .+#########${c2}+++++${c1}##########:.
     .+##########${c2}+++++++${c1}##${c2}+${c1}#########+.
    +###########${c2}+++++++++${c1}############:
   +##########${c2}++++++${c1}#${c2}++++${c1}#${c2}+${c1}###########+
  +###########${c2}+++++${c1}###${c2}++++${c1}#${c2}+${c1}###########+
 :##########${c2}+${c1}#${c2}++++${c1}####${c2}++++${c1}#${c2}+${c1}############:
 ###########${c2}+++++${c1}#####${c2}+++++${c1}#${c2}+${c1}###${c2}++${c1}######+
.##########${c2}++++++${c1}#####${c2}++++++++++++${c1}#######.
.##########${c2}+++++++++++++++++++${c1}###########.
 #####${c2}++++++++++++++${c1}###${c2}++++++++${c1}#########+
 :###${c2}++++++++++${c1}#########${c2}+++++++${c1}#########:
  +######${c2}+++++${c1}##########${c2}++++++++${c1}#######+
   +####${c2}+++++${c1}###########${c2}+++++++++${c1}#####+
    :##${c2}++++++${c1}############${c2}++++++++++${c1}##:
     .${c2}++++++${c1}#############${c2}++++++++++${c1}+.
      :${c2}++++${c1}###############${c2}+++++++${c1}::
     .${c2}++. .:+${c1}##############${c2}+++++++${c1}..
     ${c2}.:.${c1}      ..::++++++::..:${c2}++++${c1}+.
     ${c2}.${c1}                       ${c2}.:+++${c1}.
                                ${c2}.:${c1}:
                                   ${c2}..${c1}
                                    ${c2}..${c1}
EOF
        ;;

        "android_small"*)
            set_colors 2 7
            read -rd '' ascii_data <<'EOF'
${c1}  ;,           ,;
   ';,.-----.,;'
  ,'           ',
 /    O     O    \\
|                 |
'-----------------'
EOF


        ;;

        "Android"*)
            set_colors 2 7
            read -rd '' ascii_data <<'EOF'
${c1}         -o          o-
          +hydNNNNdyh+
        +mMMMMMMMMMMMMm+
      `dMM${c2}m:${c1}NMMMMMMN${c2}:m${c1}MMd`
      hMMMMMMMMMMMMMMMMMMh
  ..  yyyyyyyyyyyyyyyyyyyy  ..
.mMMm`MMMMMMMMMMMMMMMMMMMM`mMMm.
:MMMM-MMMMMMMMMMMMMMMMMMMM-MMMM:
:MMMM-MMMMMMMMMMMMMMMMMMMM-MMMM:
:MMMM-MMMMMMMMMMMMMMMMMMMM-MMMM:
:MMMM-MMMMMMMMMMMMMMMMMMMM-MMMM:
-MMMM-MMMMMMMMMMMMMMMMMMMM-MMMM-
 +yy+ MMMMMMMMMMMMMMMMMMMM +yy+
      mMMMMMMMMMMMMMMMMMMm
      `/++MMMMh++hMMMM++/`
          MMMMo  oMMMM
          MMMMo  oMMMM
          oNMm-  -mMNs
EOF
        ;;

        "instantOS"*)
            set_colors 4 6
            read -rd '' ascii_data <<'EOF'

${c1}
     'cx0XWWMMWNKOd:'.
  .;kNMMMMMMMMMMMMMWNKd'
 'kNMMMMMMWNNNWMMMMMMMMXo.
,0MMMMMW0o;'..,:dKWMMMMMWx.
OMMMMMXl.        .xNMMMMMNo
WMMMMNl           .kWWMMMMO'
MMMMMX;            oNWMMMMK,
NMMMMWo           .OWMMMMMK,
kWMMMMNd.        ,kWMMMMMMK,
'kWMMMMWXxl:;;:okNMMMMMMMMK,
 .oXMMMMMMMWWWMMMMMMMMMMMMK,
   'oKWMMMMMMMMMMMMMMMMMMMK,
     .;lxOKXXXXXXXXXXXXXXXO;......
          ................,d0000000kd:.
                          .kMMMMMMMMMW0;
                          .kMMMMMMMMMMMX
                          .xMMMMMMMMMMMW
                           cXMMMMMMMMMM0
                            :0WMMMMMMNx,
                             .o0NMWNOc.
EOF
        ;;

        "Antergos"*)
            set_colors 4 6
            read -rd '' ascii_data <<'EOF'
${c2}              `.-/::/-``
            .-/osssssssso/.
           :osyysssssssyyys+-
        `.+yyyysssssssssyyyyy+.
       `/syyyyyssssssssssyyyyys-`
      `/yhyyyyysss${c1}++${c2}ssosyyyyhhy/`
     .ohhhyyyys${c1}o++/+o${c2}so${c1}+${c2}syy${c1}+${c2}shhhho.
    .shhhhys${c1}oo++//+${c2}sss${c1}+++${c2}yyy${c1}+s${c2}hhhhs.
   -yhhhhs${c1}+++++++o${c2}ssso${c1}+++${c2}yyy${c1}s+o${c2}hhddy:
  -yddhhy${c1}o+++++o${c2}syyss${c1}++++${c2}yyy${c1}yooy${c2}hdddy-
 .yddddhs${c1}o++o${c2}syyyyys${c1}+++++${c2}yyhh${c1}sos${c2}hddddy`
`odddddhyosyhyyyyyy${c1}++++++${c2}yhhhyosddddddo
.dmdddddhhhhhhhyyyo${c1}+++++${c2}shhhhhohddddmmh.
ddmmdddddhhhhhhhso${c1}++++++${c2}yhhhhhhdddddmmdy
dmmmdddddddhhhyso${c1}++++++${c2}shhhhhddddddmmmmh
-dmmmdddddddhhys${c1}o++++o${c2}shhhhdddddddmmmmd-
.smmmmddddddddhhhhhhhhhdddddddddmmmms.
   `+ydmmmdddddddddddddddddddmmmmdy/.
      `.:+ooyyddddddddddddyyso+:.`
EOF
        ;;

        "antiX"*)
            set_colors 1 7 3
            read -rd '' ascii_data <<'EOF'
${c1}
                    \
         , - ~ ^ ~ - \        /
     , '              \ ' ,  /
   ,                   \   '/
  ,                     \  / ,
 ,___,                   \/   ,
 /   |   _  _  _|_ o     /\   ,
|,   |  / |/ |  |  |    /  \  ,
 \,_/\_/  |  |_/|_/|_/_/    \,
   ,                  /     ,\
     ,               /  , '   \
      ' - , _ _ _ ,  '
EOF
        ;;

        "AOSC OS/Retro"*)
            set_colors 4 7 1 3
            read -rd '' ascii_data <<'EOF'
${c2}          .........
     ...................
   .....................${c1}################${c2}
 ..............     ....${c1}################${c2}
..............       ...${c1}################${c2}
.............         ..${c1}****************${c2}
............     .     .${c1}****************${c2}
...........     ...     ${c1}................${c2}
..........     .....     ${c1}...............${c2}
.........     .......     ...
 .${c3}......                   ${c2}.
  ${c3}.....      .....${c2}....    ${c4}...........
  ${c3}....      ......${c2}.       ${c4}...........
  ${c3}...      .......        ${c4}...........
  ${c3}................        ${c4}***********
  ${c3}................        ${c4}###########
  ${c3}****************
  ${c3}################
EOF
        ;;

        "aoscosretro_small")
            set_colors 4 7 1 3
            read -rd '' ascii_data <<'EOF'
${c2}    _____   ${c1}_____${c2}
  -'     '-${c1}|     |${c2}
 /     ___ ${c1}|     |${c2}
|     / _ \\${c1}|_____|${c2}
'    / /_\\ \\
 \\  / _____ \\${c4}___
  ${c3}|${c2}/_/  ${c3}|   ${c4}|   |
  ${c3}|     |   ${c4}|___|
  ${c3}|_____|
EOF
        ;;

        "AOSC OS"*)
            set_colors 4 7 1
            read -rd '' ascii_data <<'EOF'
${c2}             .:+syhhhhys+:.
         .ohNMMMMMMMMMMMMMMNho.
      `+mMMMMMMMMMMmdmNMMMMMMMMm+`
     +NMMMMMMMMMMMM/   `./smMMMMMN+
   .mMMMMMMMMMMMMMMo        -yMMMMMm.
  :NMMMMMMMMMMMMMMMs          .hMMMMN:
 .NMMMMhmMMMMMMMMMMm+/-         oMMMMN.
 dMMMMs  ./ymMMMMMMMMMMNy.       sMMMMd
-MMMMN`      oMMMMMMMMMMMN:      `NMMMM-
/MMMMh       NMMMMMMMMMMMMm       hMMMM/
/MMMMh       NMMMMMMMMMMMMm       hMMMM/
-MMMMN`      :MMMMMMMMMMMMy.     `NMMMM-
 dMMMMs       .yNMMMMMMMMMMMNy/. sMMMMd
 .NMMMMo         -/+sMMMMMMMMMMMmMMMMN.
  :NMMMMh.          .MMMMMMMMMMMMMMMN:
   .mMMMMMy-         NMMMMMMMMMMMMMm.
     +NMMMMMms/.`    mMMMMMMMMMMMN+
      `+mMMMMMMMMNmddMMMMMMMMMMm+`
         .ohNMMMMMMMMMMMMMMNho.
             .:+syhhhhys+:.
EOF
        ;;

        "Apricity"*)
            set_colors 4 7 1
            read -rd '' ascii_data <<'EOF'
${c2}                                    ./o-
          ``...``              `:. -/:
     `-+ymNMMMMMNmho-`      :sdNNm/
   `+dMMMMMMMMMMMMMMMmo` sh:.:::-
  /mMMMMMMMMMMMMMMMMMMMm/`sNd/
 oMMMMMMMMMMMMMMMMMMMMMMMs -`
:MMMMMMMMMMMMMMMMMMMMMMMMM/
NMMMMMMMMMMMMMMMMMMMMMMMMMd
MMMMMMMmdmMMMMMMMMMMMMMMMMd
MMMMMMy` .mMMMMMMMMMMMmho:`
MMMMMMNo/sMMMMMMMNdy+-.`-/
MMMMMMMMMMMMNdy+:.`.:ohmm:
MMMMMMMmhs+-.`.:+ymNMMMy.
MMMMMM/`.-/ohmNMMMMMMy-
MMMMMMNmNNMMMMMMMMmo.
MMMMMMMMMMMMMMMms:`
MMMMMMMMMMNds/.
dhhyys+/-`
EOF
        ;;

        "Archcraft"*)
            set_colors 6 1 2 3 4 5
            read -rd '' ascii_data <<'EOF'
${c1}⠄⠄⠄⠄⠄⠄⠄⠄⠄⠄⠄⠄⠄⠄⠄⠄⠄⠄⠄${c1}⢰⡆${c1}⠄⠄⠄⠄⠄⠄⠄⠄⠄⠄⠄⠄⠄⠄⠄⠄⠄⠄⠄
${c2}⠄⠄⠄⠄⠄⠄⠄⠄⠄⠄⠄⠄⠄⠄⠄⠄⠄⠄${c1}⢠⣿⣿⡄${c2}⠄⠄⠄⠄⠄⠄⠄⠄⠄⠄⠄⠄⠄⠄⠄⠄⠄⠄
${c3}⠄⠄⠄⠄⠄⠄⠄⠄⠄⠄⠄⠄⠄⠄⠄⠄⠄${c1}⢀⣾⣿⣿⣿⡀${c3}⠄⠄⠄⠄⠄⠄⠄⠄⠄⠄⠄⠄⠄⠄⠄⠄⠄
${c4}⠄⠄⠄⠄⠄⠄⠄⠄⠄⠄⠄⠄⠄⠄⠄⠄⠄${c1}⣼⣿⣿⣿⣿⣷⡀${c4}⠄⠄⠄⠄⠄⠄⠄⠄⠄⠄⠄⠄⠄⠄⠄⠄
${c5}⠄⠄⠄⠄⠄⠄⠄⠄⠄⠄⠄⠄⠄⠄⠄⠄${c1}⣼⣿⣿⣿⣿⣿⣿⣷${c5}⠄⠄⠄⠄⠄⠄⠄⠄⠄⠄⠄⠄⠄⠄⠄⠄
${c6}⠄⠄⠄⠄⠄⠄⠄⠄⠄⠄⠄⠄⠄⠄⠄${c1}⢼⣿⣿⣿⣿⣿⣿⣿⣿⣧${c6}⠄⠄⠄⠄⠄⠄⠄⠄⠄⠄⠄⠄⠄⠄⠄
${c1}⠄⠄⠄⠄⠄⠄⠄⠄⠄⠄⠄⠄⠄⠄${c1}⣰⣤⣈⠻⢿⣿⣿⣿⣿⣿⣿⣧${c1}⠄⠄⠄⠄⠄⠄⠄⠄⠄⠄⠄⠄⠄⠄
${c2}⠄⠄⠄⠄⠄⠄⠄⠄⠄⠄⠄⠄⠄${c1}⣰⣿⣿⣿⣿⣮⣿⣿⣿⣿⣿⣿⣿⣧${c2}⠄⠄⠄⠄⠄⠄⠄⠄⠄⠄⠄⠄⠄
${c3}⠄⠄⠄⠄⠄⠄⠄⠄⠄⠄⠄⠄${c1}⣰⣿⣿⣿⣿⣿⣿⣿⣿⣿⣿⣿⣿⣿⣿⣧${c3}⠄⠄⠄⠄⠄⠄⠄⠄⠄⠄⠄⠄
${c4}⠄⠄⠄⠄⠄⠄⠄⠄⠄⠄⠄${c1}⣰⣿⣿⣿⣿⣿⣿⣿⣿⣿⣿⣿⣿⣿⣿⣿⣿⣧${c4}⠄⠄⠄⠄⠄⠄⠄⠄⠄⠄⠄
${c5}⠄⠄⠄⠄⠄⠄⠄⠄⠄⠄${c1}⣼⣿⣿⣿⣿⣿⣿⣿⣿⣿⣿⣿⣿⣿⣿⣿⣿⣿⣿⣧${c5}⠄⠄⠄⠄⠄⠄⠄⠄⠄⠄
${c6}⠄⠄⠄⠄⠄⠄⠄⠄⠄${c1}⣼⣿⣿⣿⣿⣿⡿⣿⣿⡟${c6}⠄⠄${c1}⠸⣿⣿⡿⣿⣿⣿⣿⣿⣷⡀${c6}⠄⠄⠄⠄⠄⠄⠄⠄
${c1}⠄⠄⠄⠄⠄⠄⠄⠄${c1}⣼⣿⣿⣿⣿⣿⡏${c1}⠄⠄⠄⠄⠄⠄⠄⠄⠄⠄${c1}⠈⣿⣿⣿⣿⣿⣷⡀${c1}⠄⠄⠄⠄⠄⠄⠄
${c2}⠄⠄⠄⠄⠄⠄${c1}⢀⣼⣿⣿⣿⣿⣿⣿⡗${c2}⠄⠄⠄${c1}⢀⣠⣤⣀⠄⠄⠄${c1}⠸⣿⣿⣿⣿⣿⣿⣷⡀${c2}⠄⠄⠄⠄⠄⠄
${c3}⠄⠄⠄⠄⠄${c1}⢀⣾⣿⣿⣿⣿⣿⡏⠁${c3}⠄⠄⠄${c1}⢠⣿⣿⣿⣿⡇${c3}⠄⠄⠄⠄${c1}⢙⣿⣿⣻⠿⣿⣷⡀${c3}⠄⠄⠄⠄⠄
${c4}⠄⠄⠄⠄${c1}⢀⣾⣿⣿⣿⣿⣿⣿⣷⣤⡀${c4}⠄⠄⠄${c1}⠻⣿⣿⡿⠃${c4}⠄⠄⠄${c1}⢀⣼⣿⣿⣿⣿⣦⣌⠙⠄${c4}⠄⠄⠄⠄
${c5}⠄⠄⠄${c1}⢠⣾⣿⣿⣿⣿⣿⣿⣿⣿⣿⠏${c5}⠄⠄⠄⠄⠄⠄⠄⠄⠄⠄⠄${c1}⢿⣿⣿⣿⣿⣿⣿⣿⣿⣦⡀${c5}⠄⠄⠄
${c6}⠄⠄${c1}⢠⣿⣿⣿⣿⣿⣿⣿⡿⠟⠋⠁${c6}⠄⠄⠄⠄⠄⠄⠄⠄⠄⠄⠄⠄⠄${c1}⠙⠻⣿⣿⣿⣿⣿⣿⣿⣿⡄${c6}⠄⠄
${c1}⠄${c1}⣠⣿⣿⣿⣿⠿⠛⠋⠁${c1}⠄⠄⠄⠄⠄⠄⠄⠄⠄⠄⠄⠄⠄⠄⠄⠄⠄⠄⠄⠄${c1}⠉⠙⠻⢿⣿⣿⣿⣿⣆${c1}⠄
${c1}⡰⠟⠛⠉⠁${c2}⠄⠄⠄⠄⠄⠄⠄⠄⠄⠄⠄⠄⠄⠄⠄⠄⠄⠄⠄⠄⠄⠄⠄⠄⠄⠄⠄⠄⠄⠄${c1}⠉⠙⠛⠿⢆
EOF
        ;;

        "arcolinux_small"*)
            set_colors 7 4
            read -rd '' ascii_data <<'EOF'
${c2}          A
         ooo
        ooooo
       ooooooo
      ooooooooo
     ooooo ooooo
    ooooo   ooooo
   ooooo     ooooo
  ooooo  ${c1}<oooooooo>${c2}
 ooooo      ${c1}<oooooo>${c2}
ooooo          ${c1}<oooo>${c2}
EOF
        ;;

        "ArcoLinux"*)
            set_colors 7 4
            read -rd '' ascii_data <<'EOF'
${c2}                    /-
                   ooo:
                  yoooo/
                 yooooooo
                yooooooooo
               yooooooooooo
             .yooooooooooooo
            .oooooooooooooooo
           .oooooooarcoooooooo
          .ooooooooo-oooooooooo
         .ooooooooo-  oooooooooo
        :ooooooooo.    :ooooooooo
       :ooooooooo.      :ooooooooo
      :oooarcooo         .oooarcooo
     :ooooooooy           .ooooooooo
    :ooooooooo   ${c1}/ooooooooooooooooooo${c2}
   :ooooooooo      ${c1}.-ooooooooooooooooo.${c2}
  ooooooooo-             ${c1}-ooooooooooooo.${c2}
 ooooooooo-                 ${c1}.-oooooooooo.${c2}
ooooooooo.                     ${c1}-ooooooooo${c2}
EOF
        ;;

        "arch_small")
            set_colors 6 7 1
            read -rd '' ascii_data <<'EOF'
${c1}      /\\
     /  \\
    /\\   \\
${c2}   /      \\
  /   ,,   \\
 /   |  |  -\\
/_-''    ''-_\\
EOF
        ;;

        "arch_old")
            set_colors 6 7 1
            read -rd '' ascii_data <<'EOF'
${c1}             __
         _=(SDGJT=_
       _GTDJHGGFCVS)
      ,GTDJGGDTDFBGX0
${c1}     JDJDIJHRORVFSBSVL${c2}-=+=,_
${c1}    IJFDUFHJNXIXCDXDSV,${c2}  "DEBL
${c1}   [LKDSDJTDU=OUSCSBFLD.${c2}   '?ZWX,
${c1}  ,LMDSDSWH'     `DCBOSI${c2}     DRDS],
${c1}  SDDFDFH'         !YEWD,${c2}   )HDROD
${c1} !KMDOCG            &GSU|${c2}\_GFHRGO\'
${c1} HKLSGP'${c2}           __${c1}\TKM0${c2}\GHRBV)'
${c1}JSNRVW'${c2}       __+MNAEC${c1}\IOI,${c2}\BN'
${c1}HELK['${c2}    __,=OFFXCBGHC${c1}\FD)
${c1}?KGHE ${c2}\_-#DASDFLSV='${c1}    'EF
'EHTI                    !H
 `0F'                    '!
EOF
        ;;

        "ArchBox"*)
            set_colors 2 7 1
            read -rd '' ascii_data <<'EOF'
${c1}              ...:+oh/:::..
         ..-/oshhhhhh`   `::::-.
     .:/ohhhhhhhhhhhh`        `-::::.
 .+shhhhhhhhhhhhhhhhh`             `.::-.
 /`-:+shhhhhhhhhhhhhh`            .-/+shh
 /      .:/ohhhhhhhhh`       .:/ohhhhhhhh
 /           `-:+shhh`  ..:+shhhhhhhhhhhh
 /                 .:ohhhhhhhhhhhhhhhhhhh
 /                  `hhhhhhhhhhhhhhhhhhhh
 /                  `hhhhhhhhhhhhhhhhhhhh
 /                  `hhhhhhhhhhhhhhhhhhhh
 /                  `hhhhhhhhhhhhhhhhhhhh
 /      .+o+        `hhhhhhhhhhhhhhhhhhhh
 /     -hhhhh       `hhhhhhhhhhhhhhhhhhhh
 /     ohhhhho      `hhhhhhhhhhhhhhhhhhhh
 /:::+`hhhhoos`     `hhhhhhhhhhhhhhhhhs+`
    `--/:`   /:     `hhhhhhhhhhhho/-
             -/:.   `hhhhhhs+:-`
                ::::/ho/-`
EOF
        ;;

        "ARCHlabs"*)
            set_colors 6 6 7 1
            read -rd '' ascii_data <<'EOF'
${c1}                     'c'
                    'kKk,
                   .dKKKx.
                  .oKXKXKd.
                 .l0XXXXKKo.
                 c0KXXXXKX0l.
                :0XKKOxxOKX0l.
               :OXKOc. .c0XX0l.
              :OK0o. ${c4}...${c1}'dKKX0l.
             :OX0c  ${c4};xOx'${c1}'dKXX0l.
            :0KKo.${c4}.o0XXKd'.${c1}lKXX0l.
           c0XKd.${c4}.oKXXXXKd..${c1}oKKX0l.
         .c0XKk;${c4}.l0K0OO0XKd..${c1}oKXXKo.
        .l0XXXk:${c4},dKx,.'l0XKo.${c1}.kXXXKo.
       .o0XXXX0d,${c4}:x;   .oKKx'${c1}.dXKXXKd.
      .oKXXXXKK0c.${c4};.    :00c'${c1}cOXXXXXKd.
     .dKXXXXXXXXk,${c4}.     cKx'${c1}'xKXXXXXXKx'
    'xKXXXXK0kdl:.     ${c4}.ok; ${c1}.cdk0KKXXXKx'
   'xKK0koc,..         ${c4}'c, ${c1}    ..,cok0KKk,
  ,xko:'.             ${c4}.. ${c1}           .':okx;
 .,'.                                   .',.
EOF
        ;;

        "ArchStrike"*)
            set_colors 8 6
            read -rd '' ascii_data <<'EOF'
${c1}                   *
                  **.
                 ****
                ******
                *******
              ** *******
             **** *******
            ${c1}****${c2}_____${c1}***${c2}/${c1}*
           ***${c2}/${c1}*******${c2}//${c1}***
          **${c2}/${c1}********${c2}///${c1}*${c2}/${c1}**
         **${c2}/${c1}*******${c2}////${c1}***${c2}/${c1}**
        **${c2}/${c1}****${c2}//////.,${c1}****${c2}/${c1}**
       ***${c2}/${c1}*****${c2}/////////${c1}**${c2}/${c1}***
      ****${c2}/${c1}****    ${c2}/////${c1}***${c2}/${c1}****
     ******${c2}/${c1}***  ${c2}////   ${c1}**${c2}/${c1}******
    ********${c2}/${c1}* ${c2}///      ${c1}*${c2}/${c1}********
  ,******     ${c2}// ______ /    ${c1}******,
EOF
        ;;
	
        "astOS"*)
            set_colors 8
            read -rd '' ascii_data <<'EOF'
${c1}                oQA#$%UMn
                H       9
                G       #
                6       %
                ?#M#%KW3"
                  // \\\
                //     \\\
              //         \\\
            //             \\\
        n%@$DK&ML       .0O3#@&M_
        P       #       8       W
        H       U       G       #
        B       N       O       @
        C&&#%HNAR       'WS3QMHB"
          // \\\              \\\
        //     \\\              \\\
      //         \\\              \\\
    //             \\\              \\\
uURF$##Bv       nKWB$%ABc       aM@3R@D@b
8       M       @       O       #       %
%       &       G       U       @       @
&       @       #       %       %       #
!HGN@MNCf       t&$9#%HQr       ?@G#6S@QP
EOF
        ;;

        *"XFerience"*)
            set_colors 6 6 7 1
            read -rd '' ascii_data <<'EOF'
${c1}           ``--:::::::-.`
        .-/+++ooooooooo+++:-`
     `-/+oooooooooooooooooo++:.
    -/+oooooo/+ooooooooo+/ooo++:`
  `/+oo++oo.   .+oooooo+.-: +:-o+-
 `/+o/.  -o.    :oooooo+ ```:.+oo+-
`:+oo-    -/`   :oooooo+ .`-`+oooo/.
.+ooo+.    .`   `://///+-+..oooooo+:`
-+ooo:`                ``.-+oooooo+/`
-+oo/`                       :+oooo/.
.+oo:            ..-/. .      -+oo+/`
`/++-         -:::++::/.      -+oo+-
 ./o:          `:///+-     `./ooo+:`
  .++-         `` /-`   -:/+oooo+:`
   .:+/:``          `-:ooooooo++-
     ./+o+//:...../+oooooooo++:`
       `:/++ooooooooooooo++/-`
          `.-//++++++//:-.`
               ``````
EOF
        ;;

	"Stock Linux"*)
	    set_colors 4 7
            read -rd '' ascii_data << 'EOF'
${c1}

              #G5J5G#              
          &BPYJJJJJJJYPB&          
      &#G5JJJJJJY5YJJJJJJ5G#&      
   #G5YJJJJJY5G#& &#G5YJJJJJY5G#   
BPYJJJJJJJ5B&         &BPYJJJJJJYPB
JJJJJJJJJJY5G#&           &BPYJJJJJ
JJJJJJJJJJJJJJY5G#           &JJJJJ
PYJJJJJJJJJJJJJJJJYPB&        GYJJJ
  &BPYJJJJJJJJJJJJJJJJ5PB&      &BP
      #G5YJJJJJJJJJJJJJJJY5G#      
PB&      &BP5JJJJJJJJJJJJJJJJYPB&  
JJJYG        &BPYJJJJJJJJJJJJJJJJYP
JJJJJ&           #G5YJJJJJJJJJJJJJJ
JJJJJYPB&           &#G5YJJJJJJJJJJ
BPYJJJJJJYPB&         &B5JJJJJJJYPB
   #G5YJJJJJY5G#& &#G5YJJJJJY5G#   
      &#G5JJJJJJY5YJJJJJJ5G#&      
          &BPYJJJJJJJYPB&          
              #G5J5G#              

EOF
	;;

        "ArchMerge"*)
            set_colors 6 6 7 1
            read -rd '' ascii_data <<'EOF'
${c1}                    y:
                  sMN-
                 +MMMm`
                /MMMMMd`
               :NMMMMMMy
              -NMMMMMMMMs
             .NMMMMMMMMMM+
            .mMMMMMMMMMMMM+
            oNMMMMMMMMMMMMM+
          `+:-+NMMMMMMMMMMMM+
          .sNMNhNMMMMMMMMMMMM/
        `hho/sNMMMMMMMMMMMMMMM/
       `.`omMMmMMMMMMMMMMMMMMMM+
      .mMNdshMMMMd+::oNMMMMMMMMMo
     .mMMMMMMMMM+     `yMMMMMMMMMs
    .NMMMMMMMMM/        yMMMMMMMMMy
   -NMMMMMMMMMh         `mNMMMMMMMMd`
  /NMMMNds+:.`             `-/oymMMMm.
 +Mmy/.                          `:smN:
/+.                                  -o.
EOF
        ;;

        "Arch"*)
            set_colors 6 6 7 1
            read -rd '' ascii_data <<'EOF'
${c1}                   -`
                  .o+`
                 `ooo/
                `+oooo:
               `+oooooo:
               -+oooooo+:
             `/:-:++oooo+:
            `/++++/+++++++:
           `/++++++++++++++:
          `/+++o${c2}oooooooo${c1}oooo/`
${c2}         ${c1}./${c2}ooosssso++osssssso${c1}+`
${c2}        .oossssso-````/ossssss+`
       -osssssso.      :ssssssso.
      :osssssss/        osssso+++.
     /ossssssss/        +ssssooo/-
   `/ossssso+/:-        -:/+osssso+-
  `+sso+:-`                 `.-/+oso:
 `++:.                           `-/+/
 .`                                 `/
EOF
        ;;

        "artix_small"*)
            set_colors 6 6 7 1
            read -rd '' ascii_data <<'EOF'
${c1}            '
           'A'
          'ooo'
         'ookxo'
         `ookxxo'
       '.   `ooko'
      'ooo`.   `oo'
     'ooxxxoo`.   `'
    'ookxxxkooo.`   .
   'ookxxkoo'`   .'oo'
  'ooxoo'`     .:ooxxo'
 'io'`             `'oo'
'`                     `'
EOF
        ;;

        "Artix"*)
            set_colors 6 6 7 1
            read -rd '' ascii_data <<'EOF'
${c1}                   '
                  'o'
                 'ooo'
                'ooxoo'
               'ooxxxoo'
              'oookkxxoo'
             'oiioxkkxxoo'
            ':;:iiiioxxxoo'
               `'.;::ioxxoo'
          '-.      `':;jiooo'
         'oooio-..     `'i:io'
        'ooooxxxxoio:,.   `'-;'
       'ooooxxxxxkkxoooIi:-.  `'
      'ooooxxxxxkkkkxoiiiiiji'
     'ooooxxxxxkxxoiiii:'`     .i'
    'ooooxxxxxoi:::'`       .;ioxo'
   'ooooxooi::'`         .:iiixkxxo'
  'ooooi:'`                `'';ioxxo'
 'i:'`                          '':io'
'`                                   `'
EOF
        ;;
        
        "Cobalt"*)
            set_colors 33 33 59 31 8
            read -rd '' ascii_data <<'EOF'
${c1}                          ///
${c1}                  ,//////////////
${c1}    ///////////////////////////////
${c1}    ///////////////${c5}***********${c1}//////
    ////${c5}***********************${c1}/////
    /////${c5}***********************${c1}////
   //////${c5},,,,,,,,,,,,,,,,,,,,,,${c1}///
 //////${c5},,,,,,,,,,,,,,,,,,,,,,,,,${c1}/////
 /////${c5},,,,,,,,,,,,,,,,,,,,,,,,,,,,${c1}/////
${c4} *****${c3},,,,,,,,,,,,,,,,,,,,,,,,,,,,,${c4}*****
 ******${c3},,,,,,,,,,,,,,,,,,,,,,,,,,,,${c4}*****
  *******${c3},,,,,,,,,,,,,,,,,,,,,,,,,${c4}******
    *******${c3}......................${c4}*******
      ******${c3}....${c4}***********************
        ****************************
         *****
EOF
        ;;

        "Arya"*)
            set_colors 2 1
            read -rd '' ascii_data <<'EOF'
${c1}                `oyyy/${c2}-yyyyyy+
${c1}               -syyyy/${c2}-yyyyyy+
${c1}              .syyyyy/${c2}-yyyyyy+
${c1}              :yyyyyy/${c2}-yyyyyy+
${c1}           `/ :yyyyyy/${c2}-yyyyyy+
${c1}          .+s :yyyyyy/${c2}-yyyyyy+
${c1}         .oys :yyyyyy/${c2}-yyyyyy+
${c1}        -oyys :yyyyyy/${c2}-yyyyyy+
${c1}       :syyys :yyyyyy/${c2}-yyyyyy+
${c1}      /syyyys :yyyyyy/${c2}-yyyyyy+
${c1}     +yyyyyys :yyyyyy/${c2}-yyyyyy+
${c1}   .oyyyyyyo. :yyyyyy/${c2}-yyyyyy+ ---------
${c1}  .syyyyyy+`  :yyyyyy/${c2}-yyyyy+-+syyyyyyyy
${c1} -syyyyyy/    :yyyyyy/${c2}-yyys:.syyyyyyyyyy
${c1}:syyyyyy/     :yyyyyy/${c2}-yyo.:syyyyyyyyyyy
EOF
        ;;

        "AsteroidOS"*)
            set_colors 160 208 202 214
            read -rd '' ascii_data <<'EOF'
${c1}                    ***
${c1}                   *****
${c1}                **********
${c1}              ***************
${c1}           *///****////****////.
${c2}         (/////// /////// ///////(
${c2}      /(((((//*     //,     //((((((.
${c2}    (((((((((((     (((        ((((((((
${c2} *(((((((((((((((((((((((        ((((((((
${c3}    (((((#(((((((#(((((        ((#(((((
${c3}     (#(#(#####(#(#,       ####(#(#
${c3}         #########        ########
${c3}           /########   ########
${c4}              #######%#######
${c4}                (#%%%%%%%#
${c4}                   %%%%%
${c4}                    %%%
EOF
        ;;

        "Bedrock"*)
            set_colors 8 7
            read -rd '' ascii_data <<'EOF'
${c1}--------------------------------------
--------------------------------------
--------------------------------------
---${c2}\\\\\\\\\\\\\\\\\\\\\\\\${c1}-----------------------
----${c2}\\\\\\      \\\\\\${c1}----------------------
-----${c2}\\\\\\      \\\\\\${c1}---------------------
------${c2}\\\\\\      \\\\\\\\\\\\\\\\\\\\\\\\\\\\\\\\\\${c1}------
-------${c2}\\\\\\                    \\\\\\${c1}-----
--------${c2}\\\\\\                    \\\\\\${c1}----
---------${c2}\\\\\\        ______      \\\\\\${c1}---
----------${c2}\\\\\\                   ///${c1}---
-----------${c2}\\\\\\                 ///${c1}----
------------${c2}\\\\\\               ///${c1}-----
-------------${c2}\\\\\\////////////////${c1}------
--------------------------------------
--------------------------------------
--------------------------------------
EOF
        ;;

        "BigLinux"*)
            set_colors 6 11 4
            read -rd '' ascii_data <<'EOF'
${c1}                                 ...
                              :OWMMMNd.
                            :NMMMMMMMMWc
                  okkl.    kMMMMMW0xdOWMl
  :             xMMMMMW.  kMMMMNc      lW.
 :x             NMMMMMO  ,MMMM0.        'l
 Xx              "lkk"   kMMMX      .okx,
${c2}.MX      .cc;.    .xXKx. KMMM:    .OMMMMMl
:MM'   'KMMMMWK:  0MMMMk xMMM.   lWMMMMMMM'
cMMN:;xMMMMk::MMO oMMMMX .XMM. .KMMMWOOMMMd
'MMMMMMMMN,   NMMx OMMMMl .kM0OMMMMk.  ;MMd
 xMMMMMMd    .MMMW  :NMMMd  .ckKKx'     KMc
  dWMNd.     oMMMN    lkNMX,            oM.
 ;.         ;MMMMx      "MM:.           cO
${c3} .X.       oMMMMW.                      l.
  dMk:..;xWMMMMW,
   kMMMMMMMMMMX.
    :XMMMMMMK:
      ':MM:"      Made in Brazil
EOF
        ;;

        "Bitrig"*)
            set_colors 2 7
            read -rd '' ascii_data <<'EOF'
${c1}   `hMMMMN+
   -MMo-dMd`
   oMN- oMN`
   yMd  /NM:
  .mMmyyhMMs
  :NMMMhsmMh
  +MNhNNoyMm-
  hMd.-hMNMN:
  mMmsssmMMMo
 .MMdyyhNMMMd
 oMN.`/dMddMN`
 yMm/hNm+./MM/
.dMMMmo.``.NMo
:NMMMNmmmmmMMh
/MN/-------oNN:
hMd.       .dMh
sm/         /ms
EOF
        ;;

        "BlackArch"*)
            set_colors 1 1 0 1
            read -rd '' ascii_data <<'EOF'
${c3}                   00
                   11
                  ====${c1}
                  .${c3}//${c1}
                 `o${c3}//${c1}:
                `+o${c3}//${c1}o:
               `+oo${c3}//${c1}oo:
               -+oo${c3}//${c1}oo+:
             `/:-:+${c3}//${c1}ooo+:
            `/+++++${c3}//${c1}+++++:
           `/++++++${c3}//${c1}++++++:
          `/+++o${c2}ooo${c3}//${c2}ooo${c1}oooo/`
${c2}         ${c1}./${c2}ooosssso${c3}//${c2}osssssso${c1}+`
${c2}        .oossssso-`${c3}//${c1}`/ossssss+`
       -osssssso.  ${c3}//${c1}  :ssssssso.
      :osssssss/   ${c3}//${c1}   osssso+++.
     /ossssssss/   ${c3}//${c1}   +ssssooo/-
   `/ossssso+/:-   ${c3}//${c1}   -:/+osssso+-
  `+sso+:-`        ${c3}//${c1}       `.-/+oso:
 `++:.             ${c3}//${c1}            `-/+/
 .`                ${c3}/${c1}                `/
EOF
        ;;

        "blackPanther"* | 'blackpanther'*)
            set_colors 1 11 12
            read -rd '' ascii_data <<'EOF'
${c3}                         ........
                  .,»╔╗╗╬▄▄╫█▀▓▄▄╬╗╗g≈,.
               ,j╗╬╣▓▓███████▌;»╙▀▀▀▀█▄▄╗j,
            .≈╗╬▓██▀▀▀▀▀╠╙░░»»;:`${c2}``>${c1}▄ ${c3}▐ ▓╫╗⌂,
          .j╬▓█▀▒░░░░░░░░░»»»;:````      ╙▀█▌╬░,
         ;╗▓█▄▄███████▀░░»»»»;```` ╓▄▄█▄▄φ  ██▌Ñ>.
       .j╣█████▀▀░░░░░░░░»»╓▄▄¿``▄███████/▄████▓╬U.
      .j╣▓██▀ÜÑ╦╦░░░░░░▐█@▄████⌐▐███████████████▓╬H.
      «╫▓█▀░ÑÑ╩╦░░░░░░░░▀██████M"▀███████████████▓╫░
     :]╣█▌ÑÑÑÑ▄▄██▀░░░░»»██████████████████████████Ñ~
     »╫▓█╫ÑÑ▄███▀░░░░░»»▐██████████████████████████▌░
    `j╣█▌Ñ╬████░░░░░░░»»▐████████████████████████▌▐█U`
    `/╫█▌▄███▌░░░░░░░»»»;▀██████████████▀████████w▐█░`
     ;╟█▌███▌░░░░░░░▄▄»»;:`▀▀████████▀Ü▄████████▌ ▐▌>`
     `]▓████░░░░░░░░██⌂;:````╓▄▄µp╓▄▄██████████▀ ,█M`
      "╠╣██▌░░░░░░░»██▌;````  ╙▀██████████████M  █▀"
       "╟╣█░░░░░░░░»███⌂```      ▐▀████████▀░   █▌░`
        "╩█▄░░░░░░»»▀███ ``           └└`     ,█▀"`
         `░▀█▄░░░»»»»████@                  .▄█Ü`
           `╙▀█▄@»»»;`▀███▌¿              ,▄▀Ñ"`
             `"╨▀█▄▄▄░`▐█████▄,       ,▄▄▀▀░`
                `"╙╩▀▀▀▀████████▓▌▌▌▀▀▀╨"``
                    ``""░╚╨╝╝╝╝╨╨░""``
EOF
        ;;

        "MatuusOS"*)
            set_colors 9 11 0
            read -rd '' ascii_data <<'EOF'
${c2}
░░░░░░░░░░░░░░░░░░░░░░░░░░░░░░░░░░░░░░░░░░
░░░░░░░░░░░░░░░░░░░░░░░░░░░░░░░░░░░░░░░░░░
░░░░░░░░░░░░░░░░░░░░░░░░░░░░░░░░░░░░░░░░░░
░░░░░░░░░░░░░░░░▒▓▓████▓▒▒░░░░░░░░░░░░░░░░
░░░░░░░░░░░░░▒▓████████████▓░░░░░░░░░░░░░░
░░░░░░░░░░░░▓████████████████▒░░░░░░░░░░░░
░░░░░░░░░░░▓██████████████████▒░░░░░░░░░░░
░░░░░░░░░░▓████▒▓███████▓▓█████░░░░░░░░░░░
░░░░░░░░░░██████▓░▓████▒░██████▓░░░░░░░░░░
░░░░░░░░░▒███████▓░▒▓▒░░████████░░░░░░░░░░
░░░░░░░░░▒█████████▒░░░█████████░░░░░░░░░░
░░░░░░░░░░██████████▓▒██████████░░░░░░░░░░
░░░░░░░░░░▓████████████████████▒░░░░░░░░░░
░░░░░░░░░░░███████████████████▓░░░░░░░░░░░
░░░░░░░░░░░░█████████████████▓░░░░░░░░░░░░
░░░░░░░░░░░░░▓██████████████▒░░░░░░░░░░░░░
░░░░░░░░░░░░░░░▒▓████████▓░░░░░░░░░░░░░░░░
░░░░░░░░░░░░░░░░░░░░░░░░░░░░░░░░░░░░░░░░░░
░░░░░░░░░░░░░░░░░░░░░░░░░░░░░░░░░░░░░░░░░░
░░░░░░░░░░░░░░░░░░░░░░░░░░░░░░░░░░░░░░░░░░
EOF
        ;;

        "BLAG"*)
            set_colors 5 7
            read -rd '' ascii_data <<'EOF'
${c1}             d
            ,MK:
            xMMMX:
           .NMMMMMX;
           lMMMMMMMM0clodkO0KXWW:
           KMMMMMMMMMMMMMMMMMMX'
      .;d0NMMMMMMMMMMMMMMMMMMK.
 .;dONMMMMMMMMMMMMMMMMMMMMMMx
'dKMMMMMMMMMMMMMMMMMMMMMMMMl
   .:xKWMMMMMMMMMMMMMMMMMMM0.
       .:xNMMMMMMMMMMMMMMMMMK.
          lMMMMMMMMMMMMMMMMMMK.
          ,MMMMMMMMWkOXWMMMMMM0
          .NMMMMMNd.     `':ldko
           OMMMK:
           oWk,
           ;:
EOF
        ;;

        "BlankOn"*)
            set_colors 1 7 3
            read -rd '' ascii_data <<'EOF'
${c2}        `./ohdNMMMMNmho+.` ${c1}       .+oo:`
${c2}      -smMMMMMMMMMMMMMMMMmy-`    ${c1}`yyyyy+
${c2}   `:dMMMMMMMMMMMMMMMMMMMMMMd/`  ${c1}`yyyyys
${c2}  .hMMMMMMMNmhso/++symNMMMMMMMh- ${c1}`yyyyys
${c2} -mMMMMMMms-`         -omMMMMMMN-${c1}.yyyyys
${c2}.mMMMMMMy.              .yMMMMMMm:${c1}yyyyys
${c2}sMMMMMMy                 `sMMMMMMh${c1}yyyyys
${c2}NMMMMMN:                  .NMMMMMN${c1}yyyyys
${c2}MMMMMMm.                   NMMMMMN${c1}yyyyys
${c2}hMMMMMM+                  /MMMMMMN${c1}yyyyys
${c2}:NMMMMMN:                :mMMMMMM+${c1}yyyyys
${c2} oMMMMMMNs-            .sNMMMMMMs.${c1}yyyyys
${c2}  +MMMMMMMNho:.`  `.:ohNMMMMMMNo ${c1}`yyyyys
${c2}   -hMMMMMMMMNNNmmNNNMMMMMMMMh-  ${c1}`yyyyys
${c2}     :yNMMMMMMMMMMMMMMMMMMNy:`   ${c1}`yyyyys
${c2}       .:sdNMMMMMMMMMMNds/.      ${c1}`yyyyyo
${c2}           `.:/++++/:.`           ${c1}:oys+.
EOF
        ;;

        "BlueLight"*)
            set_colors 7 4
            read -rd '' ascii_data <<'EOF'
${c1}              oMMNMMMMMMMMMMMMMMMMMMMMMM
              oMMMMMMMMMMMMMMMMMMMMMMMMM
              oMMMMMMMMMMMMMMMMMMMMMMMMM
              oMMMMMMMMMMMMMMMMMMMMMMMMM
              -+++++++++++++++++++++++mM${c2}
             ```````````````````````..${c1}dM${c2}
           ```````````````````````....${c1}dM${c2}
         ```````````````````````......${c1}dM${c2}
       ```````````````````````........${c1}dM${c2}
     ```````````````````````..........${c1}dM${c2}
   ```````````````````````............${c1}dM${c2}
.::::::::::::::::::::::-..............${c1}dM${c2}
 `-+yyyyyyyyyyyyyyyyyyyo............${c1}+mMM${c2}
     -+yyyyyyyyyyyyyyyyo..........${c1}+mMMMM${c2}
        ./syyyyyyyyyyyyo........${c1}+mMMMMMM${c2}
           ./oyyyyyyyyyo......${c1}+mMMMMMMMM${c2}
              omdyyyyyyo....${c1}+mMMMMMMMMMM${c2}
              ${c1}oMMM${c2}mdhyyo..${c1}+mMMMMMMMMMMMM
              oNNNNNNm${c2}dso${c1}mMMMMMMMMMMMMMM
EOF
        ;;

        "Bodhi"*)
            set_colors 7 11 2
            read -rd '' ascii_data <<'EOF'
${c1}|           ${c2},,mmKKKKKKKKWm,,
 ${c1}'      ${c2},aKKP${c1}LL**********|L*${c2}TKp,
   ${c1}t  ${c2}aKP${c1}L**```          ```**L${c2}*Kp
    IX${c1}EL${c3}L,wwww,              ${c1}``*||${c2}Kp
  ,#P${c1}L|${c3}KKKpPP@IPPTKmw,          ${c1}`*||${c2}K
 ,K${c1}LL*${c3}{KKKKKKPPb$KPhpKKPKp        ${c1}`||${c2}K
 #${c1}PL  ${c3}!KKKKKKPhKPPP$KKEhKKKKp      ${c1}`||${c2}K
!H${c1}L*   ${c3}1KKKKKKKphKbPKKKKKK$KKp      ${c1}`|I${c2}W
$${c1}bL     ${c3}KKKKKKKKBQKhKbKKKKKKKK       ${c1}|I${c2}N
$${c1}bL     ${c3}!KKKKKKKKKKNKKKKKKKPP`       ${c1}|I${c2}b
TH${c1}L*     ${c3}TKKKKKK##KKKN@KKKK^         ${c1}|I${c2}M
 K@${c1}L      ${c3}*KKKKKKKKKKKEKE5          ${c1}||${c2}K
 `NL${c1}L      ${c3}`KKKKKKKKKK"```|L       ${c1}||${c2}#P
  `K@${c1}LL       ${c3}`"**"`        ${c1}'.   :||${c2}#P
    Yp${c1}LL                      ${c1}' |L${c2}$M`
     `Tp${c1}pLL,                ,|||${c2}p'L
        "Kpp${c1}LL++,.,    ,,|||$${c2}#K*   ${c1}'.
           ${c2}`"MKWpppppppp#KM"`        ${c1}`h,
EOF
        ;;

        "bonsai"*)
            set_colors 6 2 3
            read -rd '' ascii_data <<'EOF'
${c2}   ,####,
   ${c2}#######,  ${c2},#####,
   ${c2}#####',#  ${c2}'######
    ${c2}''###'${c3}';,,,'${c2}###'
   ${c3}       ,;  ''''
   ${c3}      ;;;   ${c2},#####,
   ${c3}     ;;;'  ,,;${c2};;###
   ${c3}     ';;;;''${c2}'####'
   ${c3}      ;;;
   ${c3}   ,.;;';'',,,
   ${c3}  '     '
${c1} #
 #                        O
 ##, ,##,',##, ,##  ,#,   ,
 # # #  # #''# #,,  # #   #
 '#' '##' #  #  ,,# '##;, #
EOF
       ;;

        "BSD")
            set_colors 1 7 4 3 6
            read -rd '' ascii_data <<'EOF'
${c1}             ,        ,
            /(        )`
            \ \___   / |
            /- _  `-/  '
           (${c2}/\/ \ ${c1}\   /\
           ${c2}/ /   | `    ${c1}\
           ${c3}O O   ${c2}) ${c1}/    |
           ${c2}`-^--'${c1}`<     '
          (_.)  _  )   /
           `.___/`    /
             `-----' /
${c4}<----.     __ / __   \
${c4}<----|====${c1}O)))${c4}==${c1}) \) /${c4}====|
<----'    ${c1}`--' `.__,' \
             |        |
              \       /       /\
         ${c5}______${c1}( (_  / \______/
       ${c5},'  ,-----'   |
       `--{__________)
EOF
        ;;

        "BunsenLabs"*)
            set_colors fg 7
            read -rd '' ascii_data <<'EOF'
${c1}        `++
      -yMMs
    `yMMMMN`
   -NMMMMMMm.
  :MMMMMMMMMN-
 .NMMMMMMMMMMM/
 yMMMMMMMMMMMMM/
`MMMMMMNMMMMMMMN.
-MMMMN+ /mMMMMMMy
-MMMm`   `dMMMMMM
`MMN.     .NMMMMM.
 hMy       yMMMMM`
 -Mo       +MMMMN
  /o       +MMMMs
           +MMMN`
           hMMM:
          `NMM/
          +MN:
          mh.
         -/
EOF
        ;;

        "Cachy OS"*)
            set_colors 2 8 6
            read -rd '' ascii_data <<'EOF'
${c3}           ${c2}.${c3}-------------------------:
${c3}          .${c1}+=${c3}========================.
${c3}         :${c1}++${c3}===${c1}++===${c3}===============-       :${c1}++${c3}-
${c3}        :${c1}*++${c3}====${c1}+++++==${c3}===========-        .==:
${c3}       -${c1}*+++${c3}=====${c1}+***++=${c3}=========:
${c3}      =${c1}*++++=${c3}=======------------:
${c3}     =${c1}*+++++=${c3}====-                     ${c2}...${c3}
${c3}   .${c1}+*+++++${c3}=-===:                    .${c1}=+++=${c3}:
${c3}  :${c1}++++${c3}=====-==:                     -***${c1}**${c3}+
${c3} :${c1}++=${c3}=======-=.                      .=+**+${c2}.${c3}
${c3}.${c1}+${c3}==========-.                          ${c2}.${c3}
${c3} :${c1}+++++++${c3}====-                                ${c2}.${c3}--==-${c2}.${c3}
${c3}  :${c1}++${c3}==========.                             ${c2}:${c1}+++++++${c3}${c2}:
${c3}   .-===========.                            =*****+*+
${c3}    .-===========:                           .+*****+:
${c3}      -=======${c1}++++${c3}:::::::::::::::::::::::::-:  ${c2}.${c3}---:
${c3}       :======${c1}++++${c3}====${c1}+++******************=.
${c3}        :=====${c1}+++${c3}==========${c1}++++++++++++++*-
${c3}         .====${c1}++${c3}==============${c1}++++++++++*-
${c3}          .===${c1}+${c3}==================${c1}+++++++:
${c3}           .-=======================${c1}+++:
${c3}             ${c2}..........................
EOF
        ;;

        "Calculate"*)
            set_colors 7 3
            read -rd '' ascii_data <<'EOF'
${c1}                              ......
                           ,,+++++++,.
                         .,,,....,,,${c2}+**+,,.${c1}
                       ............,${c2}++++,,,${c1}
                      ...............
                    ......,,,........
                  .....+*#####+,,,*+.
              .....,*###############,..,,,,,,..
           ......,*#################*..,,,,,..,,,..
         .,,....*####################+***+,,,,...,++,
       .,,..,..*#####################*,
     ,+,.+*..*#######################.
   ,+,,+*+..,########################*
.,++++++.  ..+##**###################+
.....      ..+##***#################*.
           .,.*#*****##############*.
           ..,,*********#####****+.
     ${c2}.,++*****+++${c1}*****************${c2}+++++,.${c1}
      ${c2},++++++**+++++${c1}***********${c2}+++++++++,${c1}
     ${c2}.,,,,++++,..  .,,,,,.....,+++,.,,${c1}
EOF
        ;;

        "Carbs"*)
            set_colors 4 5 4 4 4 4
            read -rd '' ascii_data <<'EOF'
${c2}             ..........
          ..,;:ccccccc:;'..
       ..,clllc:;;;;;:cllc,.
      .,cllc,...     ..';;'.
     .;lol;..           ..
    .,lol;.
    .coo:.
   .'lol,.
   .,lol,.
   .,lol,.
    'col;.
    .:ooc'.
    .'col:.
     .'cllc'..          .''.
      ..:lolc,'.......',cll,.
        ..;cllllccccclllc;'.
          ...',;;;;;;,,...
                .....
EOF

        ;;

        "CalinixOS")
            # set_colors 4 5 4 4 4 4
            set_colors 5 4
            read -rd '' ascii_data <<'EOF'
${c2}
⠀⠀⠀⠀⠀⠀⠀⠀⠀⠀⠀⠀⠀⠀⠀⠀⣀⣠⠤⠔⠒⠒⠋⠉⠉⠉⠉⠓⠒⠒⠦⠤⣄⡀⠀⠀⠀⠀⠀⠀⠀⠀⠀⠀⠀⠀⠀⠀⠀⠀
⠀⠀⠀⠀⠀⠀⠀⠀⠀⠀⠀⠀⣀⠤⠒⠉⣁⣠⣤⣶⣶⣿⣿⣿⣿⣿⣿⣿⣿⣶⣶⣤⣄⣈⠙⠲⢤⣀⠀⠀⠀⠀⠀⠀⠀⠀⠀⠀⠀⠀
⠀⠀⠀⠀⠀⠀⠀⠀⠀⣀⠴⠋⢁⣤⣶⣿⣿⣿⣿⣿⣿⣿⣿⣿⣿⣿⣿⣿⣿⣿⣿⣿⣿⣿⣿⣶⣤⡈⠑⢦⡀⠀⠀⠀⠀⠀⠀⠀⠀⠀
⠀⠀⠀⠀⠀⠀⠀⣠⠞⢁⣠⣾⣿⣿⣿⣿⣿⣿⣿⣿⣿⣿⣿⣿⣿⣿⣿⣿⣿⣿⣿⣿⣿⣿⣿⣿⣿⣿⣷⡄⠈⠢⡀⠀⠀⠀⠀⠀⠀⠀
⠀⠀⠀⠀⠀⢀⠞⠁⣴⣿⣿⣿⣿⣿⣿⣿⣿⣿⠿⠛⠋⠉⠁⠀⠀⠀⠀⠈⠉⠙⠛⠿⣿⣿⣿⣿⣿⣿⠏⠀⠀⠀⠈⢢⡀⠀⠀⠀⠀⠀
⠀⠀⠀⠀⡰⠃⣠⣾⣿⣿⣿⣿⣿⣿⡿⠛⠉⠀⠀⠀⠀⠀⠀⠀⠀⠀⠀⠀⠀⠀⠀⠀⠀⠉⠻⢿⡿⠁⠀⠀⠀⠀⠀⠀⠙⣄⠀⠀⠀⠀
⠀⠀⠀⡼⠁⣴⣿⣿⣿⣿⣿⣿⡿⠋⠀⠀⠀⠀⠀⠀⠀⠀⠀⠀⠀⠀⠀⠀⠀⠀⠀⠀⠀⠀⠀⠀⠀⠀⠀⠀⠀⠀⠀⠀⠀⠈⢆⠀⠀⠀
⠀⠀⡼⠀⣼⣿⣿⣿⣿⣿⣿⠏⠀⠀⠀⠀⠀⠀⠀⠀⠀⠀⠀⠀⠀⠀⠀⠀⠀⠀⠀⠀⠀⠀⠀⠀⠀⠀⠀⠀⠀⠀⠀⠀⠀⠀⠈⣆⠀⠀
⠀⣰⠁⣸⣿⣿⣿⣿⣿⣿⠃⠀⠀⠀⠀⠀⠀⠉⠻⣿⣿⣿⣿⣿⣿⣷⣄⠀⠀⠀⠀⠀⠀⠀⠀⠀⠀⠀⠀⠀⠀⠀⠀⠀⠀⠀⠀⠘⡄⠀
⢀⡇⢠⣿⣿⣿⣿⣿⣿⠃⠀⠀⠀⠀⠀⠀⠀⠀⠀⠈⠛⢿⣿⣿⣿⣿⣿⣷⣦⡀⠀⠀⠀⠀⠀⠀⠀⠀⠀⠀⠀⠀⠀⠀⠀⠀⠀⠀⢳⠀
⢸⠀⣸⣿⣿⣿⣿⣿⡟⠀⠀⠀⠀⠀⠀⠀⠀⠀⠀⠀⠀⠀⠙⢿⣿⣿⣿⣿⣿⣿⣦⣄⠀⠀⠀⠀⠀⠀⠀⠀⠀⠀⠀⠀⠀⠀⠀⠀⠘⡄
⣼⠀⣿⣿⣿⣿⣿⣿⠇⠀⠀⠀⠀⠀⠀⠀⠀⠀⠀⠀⠀⠀⠀⠀⠈⠻⣿⣿⣿⣿⣿⣿⣷⣤⡀⠀⠀⠀⠀⠀⠀⠀⠀⠀⠀⠀⠀⠀⠀⡇
⡇⠀⣿⣿⣿⣿⣿⣿⠀⠀⠀⠀⠀⠀⠀⠀⠀⠀⠀⠀⠀⠀⠀⠀⠀⠀⠈⢛⣿⣿⣿⣿⣿⣿⣿⡦⠀⠀⠀⠀⠀⠀⠀⠀⠀⠀⠀⠀⠀⡇
⢻⠀⣿⣿⣿⣿⣿⣿⡆⠀⠀⠀⠀⠀⠀⠀⠀⠀⠀⠀⠀⠀⠀⠀⠀⣠⣶⣿⣿⣿⣿⣿⣿⡿⠋⠀⠀⠀⠀⠀⠀⠀⠀⠀⠀⠀⠀⠀⠀⡇
⢸⡀⢹⣿⣿⣿⣿⣿⣧⠀⠀⠀⠀⠀⠀⠀⠀⠀⠀⠀⠀⠀⢀⣠⣾⣿⣿⣿⣿⣿⣿⠟⠁⠀⠀⠀⠀⠀⠀⠀⠀⠀⠀⠀⠀⠀⠀⠀⢰⠃
⠀⣇⠘⣿⣿⣿⣿⣿⣿⡄⠀⠀⠀⠀⠀⠀⠀⠀⠀⠀⢀⣴⣿⣿⣿⣿⣿⣿⡿⠋⠁⠀⠀⠀⠀⠀⠀⠀⠀⠀⠀⠀⠀⠀⠀⠀⠀⠀⡼⠀
⠀⠸⡄⢹⣿⣿⣿⣿⣿⣿⡄⠀⠀⠀⠀⠀⠀⠀⣠⣶⣿⣿⣿⣿⣿⣿⠟⠋⠀⠀⠀⠀⠀⠀⠀⠀⠀⠀⠀⠀⠀⠀⠀⠀⠀⠀⠀⢰⠃⠀
⠀⠀⢳⡀⢻⣿⣿⣿⣿⣿⣿⣆⠀⠀⠀⠀⠀⠈⠉⠉⠉⠀⠀⠀⠀⠀⠀⠀⠀⠀⠀⠀⠀⠀⠀⠀⠀⠀⠀⠀⠀⠀⠀⠀⠀⠀⢠⠏⠀⠀
⠀⠀⠀⠳⡀⠻⣿⣿⣿⣿⣿⣿⣷⣄⠀⠀⠀⠀⠀⠀⠀⠀⠀⠀⠀⠀⠀⠀⠀⠀⠀⠀⠀⠀⠀⠀⣠⣾⣷⣄⡀⠀⠀⠀⠀⢠⠏⠀⠀⠀
⠀⠀⠀⠀⠙⣄⠙⢿⣿⣿⣿⣿⣿⣿⣷⣦⣀⠀⠀⠀⠀⠀⠀⠀⠀⠀⠀⠀⠀⠀⠀⠀⠀⣀⣴⣾⣿⣿⣿⣿⣿⣦⡀⠀⡰⠃⠀⠀⠀⠀
⠀⠀⠀⠀⠀⠈⠢⡈⠻⣿⣿⣿⣿⣿⣿⣿⣿⣷⣶⣤⣄⣀⡀⠀⠀⠀⠀⢀⣀⣠⣤⣶⣿⣿⣿⣿⣿⣿⣿⣿⣿⠟⣠⠞⠁⠀⠀⠀⠀⠀
⠀⠀⠀⠀⠀⠀⠀⠈⠢⡈⠙⢿⣿⣿⣿⣿⣿⣿⣿⣿⣿⣿⣿⣿⣿⣿⣿⣿⣿⣿⣿⣿⣿⣿⣿⣿⣿⣿⡿⠋⣡⠞⠁⠀⠀⠀⠀⠀⠀⠀
⠀⠀⠀⠀⠀⠀⠀⠀⠀⠈⠓⢤⡈⠛⠿⣿⣿⣿⣿⣿⣿⣿⣿⣿⣿⣿⣿⣿⣿⣿⣿⣿⣿⣿⣿⠿⠛⣁⠴⠊⠁⠀⠀⠀⠀⠀⠀⠀⠀⠀
⠀⠀⠀⠀⠀⠀⠀⠀⠀⠀⠀⠀⠈⠑⠢⢄⣉⠙⠛⠿⠿⣿⣿⣿⣿⣿⣿⣿⣿⠿⠿⠛⠋⣉⡤⠖⠋⠁⠀⠀⠀⠀⠀⠀⠀⠀⠀⠀⠀⠀
⠀⠀⠀⠀⠀⠀⠀⠀⠀⠀⠀⠀⠀⠀⠀⠀⠈⠉⠓⠒⠢⠤⠤⠤⠤⠤⠤⠤⠤⠖⠒⠋⠉⠀⠀⠀⠀⠀⠀⠀⠀⠀⠀⠀⠀⠀⠀⠀⠀⠀⠀⠀

EOF
        ;;

        "CalinixOS_small"*)
            # set_colors 4 5 4 4 4 4
            set_colors 5 4
            read -rd '' ascii_data <<'EOF'
${c2}
⠀⠀⠀⠀⠀⠀⠀⠀⣀⠤⠐⣂⣈⣩⣭⣭⣍⣀⣐⠀⠄⡀⠀⠀⠀⠀⠀⠀⠀⠀
⠀⠀⠀⠀⠀⡀⠔⣨⣴⣾⣿⣿⣿⣿⣿⣿⣿⣿⣿⣿⣷⣦⣅⠢⡀⠀⠀⠀⠀⠀
⠀⠀⠀⠠⢊⣴⣾⣿⣿⣿⣿⠿⠟⠛⠛⠛⠛⠻⠿⣿⣿⣿⣿⠃⠀⠠⡀⠀⠀⠀
⠀⠀⡐⢡⣾⣿⣿⣿⠟⠉⠀⠀⠀⠀⠀⠀⠀⠀⠀⠀⠉⠛⠁⠀⠀⠀⠈⢆⠀⠀
⠀⡘⢰⣿⣿⣿⡟⠁⠀⠀⢀⣀⣀⣀⣀⠀⠀⠀⠀⠀⠀⠀⠀⠀⠀⠀⠀⠀⢂⠀
⢠⢠⣿⣿⣿⡟⠀⠀⠀⠀⠀⠙⠿⣿⣿⣷⣦⡀⠀⠀⠀⠀⠀⠀⠀⠀⠀⠀⠈⡀
⡄⢸⣿⣿⣿⠁⠀⠀⠀⠀⠀⠀⠀⠈⠻⣿⣿⣿⣦⣄⠀⠀⠀⠀⠀⠀⠀⠀⠀⠁
⡇⣿⣿⣿⣿⠀⠀⠀⠀⠀⠀⠀⠀⠀⠀⠈⣹⣿⣿⣿⣷⠄⠀⠀⠀⠀⠀⠀⠀⠀
⠃⢸⣿⣿⣿⡀⠀⠀⠀⠀⠀⠀⠀⠀⣠⣾⣿⣿⡿⠛⠁⠀⠀⠀⠀⠀⠀⠀⠀⡀
⠘⡘⣿⣿⣿⣧⠀⠀⠀⠀⠀⢀⣴⣿⣿⣿⠿⠋⠀⠀⠀⠀⠀⠀⠀⠀⠀⠀⢀⠁
⠀⠡⠸⣿⣿⣿⣧⡀⠀⠀⠀⠉⠉⠉⠉⠁⠀⠀⠀⠀⠀⠀⢀⠀⠀⠀⠀⢀⠆⠀
⠀⠀⠡⡘⢿⣿⣿⣿⣦⣀⠀⠀⠀⠀⠀⠀⠀⠀⠀⠀⣀⣴⣿⣷⣦⡀⢀⠊⠀⠀
⠀⠀⠀⠈⠊⡻⢿⣿⣿⣿⣿⣶⣤⣤⣤⣤⣤⣤⣶⣿⣿⣿⣿⡿⢟⠕⠁⠀⠀⠀
⠀⠀⠀⠀⠀⠈⠢⢙⠻⢿⣿⣿⣿⣿⣿⣿⣿⣿⣿⣿⡿⠟⡩⠐⠁⠀⠀⠀⠀⠀
⠀⠀⠀⠀⠀⠀⠀⠀⠈⠐⠂⠭⠉⠙⣛⣛⠋⠉⠭⠐⠂⠁⠀⠀⠀⠀⠀⠀⠀⠀⠀⠀⠀⠀⠀⠀⠀⠀

EOF
        ;;

        "CBL-Mariner"*)
            set_colors 6
            read -rd '' ascii_data <<'EOF'
${c1}                    .
                  :-  .
                :==. .=:
              :===:  -==:
            :-===:  .====:
          :-====-   -=====:
         -======   :=======:
        -======.  .=========:
       -======:   -==========.
      -======-    -===========.
     :======-      :===========.
    :=======.       .-==========.
   :=======:          -==========.
  :=======-            :==========.
 :=======-              .-========-
:--------.                :========-
                    ..:::--=========-
            ..::---================-=-
EOF
        ;;

        "CelOS"*)
            set_colors 4 6 0 5
            read -rd '' ascii_data <<'EOF'

${c4}                     .,cmmmmmmmmmmmc,.
                .,cmMMMMMMMMMMMMMMMMMMMMmc.
             .cMMMMMMMMMMMMMMMMMMMMMMMMMMMmc.
           .cMMMMMMMMMMMMMMMMMMMMMMMMMMMMMMMMc.
         ,:MMM ${c3}####################################${c4}
        cMMMMMMmmmmmmmmmmmmmmmmmmmmmmmmmmmmmmmmmc.
       .MMMMMMMMMMMMMMMMMMMMMMMMMMMMMMMMMMMMMMMMMM.
      .MMMMMMMMMMMMMMMMMMMMMMMMMMMMMMMMMMMMMMMMMMMc
      "******************************MMMMMMMMMMMMMc:
${c3}#################################### ${c4}MMMMMMMMMMMMMc
      "MMMMMMMMMMMMMMMMMMMMMMMMMMMMMMMMMMMMMMMMMMM:
       "MMMMMMMMMMMMMMMMMMMMMMMMMMMMMMMMMMMMMMMMMM"
       'MMMMMMMMM*******************************:
        \"MMMMMM ${c3}#####################################
         ${c4}`:MMMMMMmmmmmmmmmmmmmmmmmmmmmmmmmmmmm;
           `"MMMMMMMMMMMMMMMMMMMMMMMMMMMMMMMM"
             `":MMMMMMMMMMMMMMMMMMMMMMMMM;'
                `":MMMMMMMMMMMMMMMMMMM:"
                     "************"




EOF
        ;;

        "centos_small"*)
            set_colors 3 2 4 5 7
            read -rd '' ascii_data <<'EOF'
${c2} ____${c1}^${c4}____
${c2} |\\  ${c1}|${c4}  /|
${c2} | \\ ${c1}|${c4} / |
${c4}<---- ${c3}---->
${c3} | / ${c2}|${c1} \\ |
${c3} |/__${c2}|${c1}__\\|
${c2}     v
EOF
        ;;

        "CentOS"*)
            set_colors 3 2 4 5 7
            read -rd '' ascii_data <<'EOF'
${c1}                 ..
               .PLTJ.
              <><><><>
     ${c2}KKSSV' 4KKK ${c1}LJ${c4} KKKL.'VSSKK
     ${c2}KKV' 4KKKKK ${c1}LJ${c4} KKKKAL 'VKK
     ${c2}V' ' 'VKKKK ${c1}LJ${c4} KKKKV' ' 'V
     ${c2}.4MA.' 'VKK ${c1}LJ${c4} KKV' '.4Mb.
${c4}   . ${c2}KKKKKA.' 'V ${c1}LJ${c4} V' '.4KKKKK ${c3}.
${c4} .4D ${c2}KKKKKKKA.'' ${c1}LJ${c4} ''.4KKKKKKK ${c3}FA.
${c4}<QDD ++++++++++++  ${c3}++++++++++++ GFD>
${c4} 'VD ${c3}KKKKKKKK'.. ${c2}LJ ${c1}..'KKKKKKKK ${c3}FV
${c4}   ' ${c3}VKKKKK'. .4 ${c2}LJ ${c1}K. .'KKKKKV ${c3}'
     ${c3} 'VK'. .4KK ${c2}LJ ${c1}KKA. .'KV'
     ${c3}A. . .4KKKK ${c2}LJ ${c1}KKKKA. . .4
     ${c3}KKA. 'KKKKK ${c2}LJ ${c1}KKKKK' .4KK
     ${c3}KKSSA. VKKK ${c2}LJ ${c1}KKKV .4SSKK
${c2}              <><><><>
               'MKKM'
                 ''
EOF
        ;;

        "Center"*)
            set_colors 7 7
            read -rd '' ascii_data <<'EOF'
${c2}                .
                o,
        .       d,       .
        ';'   ..d;..  .cl'
          .:; 'oldO,.oo.
          ..,:,xKXxoo;'.
    ,;;;;;ldxkONMMMXxkxc;;;;;.
    .....':oddXWMNOxlcl:......
           .:dlxk0c;:. .
          :d:.,xcld,.,:.
        ;l,    .l;     ';'
               .o;
                l,
EOF
                ;;

        "Chakra"*)
            set_colors 4 5 7 6
            read -rd '' ascii_data <<'EOF'
${c1}     _ _ _        "kkkkkkkk.
   ,kkkkkkkk.,    'kkkkkkkkk,
   ,kkkkkkkkkkkk., 'kkkkkkkkk.
  ,kkkkkkkkkkkkkkkk,'kkkkkkkk,
 ,kkkkkkkkkkkkkkkkkkk'kkkkkkk.
  "''"''',;::,,"''kkk''kkkkk;   __
      ,kkkkkkkkkk, "k''kkkkk' ,kkkk
    ,kkkkkkk' ., ' .: 'kkkk',kkkkkk
  ,kkkkkkkk'.k'   ,  ,kkkk;kkkkkkkkk
 ,kkkkkkkk';kk 'k  "'k',kkkkkkkkkkkk
.kkkkkkkkk.kkkk.'kkkkkkkkkkkkkkkkkk'
;kkkkkkkk''kkkkkk;'kkkkkkkkkkkkk''
'kkkkkkk; 'kkkkkkkk.,""''"''""
  ''kkkk;  'kkkkkkkkkk.,
     ';'    'kkkkkkkkkkkk.,
             ';kkkkkkkkkk'
               ';kkkkkk'
                  "''"
EOF
        ;;

        "ChaletOS"*)
            set_colors 4 7 1
            read -rd '' ascii_data <<'EOF'
${c1}             `.//+osso+/:``
         `/sdNNmhyssssydmNNdo:`
       :hNmy+-`          .-+hNNs-
     /mMh/`       `+:`       `+dMd:
   .hMd-        -sNNMNo.  /yyy  /mMs`
  -NM+       `/dMd/--omNh::dMM   `yMd`
 .NN+      .sNNs:/dMNy:/hNmo/s     yMd`
 hMs    `/hNd+-smMMMMMMd+:omNy-    `dMo
:NM.  .omMy:/hNMMMMMMMMMMNy:/hMd+`  :Md`
/Md` `sm+.omMMMMMMMMMMMMMMMMd/-sm+  .MN:
/Md`      MMMMMMMMMMMMMMMMMMMN      .MN:
:NN.      MMMMMMm....--NMMMMMN      -Mm.
`dMo      MMMMMMd      mMMMMMN      hMs
 -MN:     MMMMMMd      mMMMMMN     oMm`
  :NM:    MMMMMMd      mMMMMMN    +Mm-
   -mMy.  mmmmmmh      dmmmmmh  -hMh.
     oNNs-                    :yMm/
      .+mMdo:`            `:smMd/`
         -ohNNmhsoo++osshmNNh+.
            `./+syyhhyys+:``
EOF
        ;;

        "Chapeau"*)
            set_colors 2 7
            read -rd '' ascii_data <<'EOF'
${c1}               .-/-.
            ////////.
          ////////${c2}y+${c1}//.
        ////////${c2}mMN${c1}/////.
      ////////${c2}mMN+${c1}////////.
    ////////////////////////.
  /////////+${c2}shhddhyo${c1}+////////.
 ////////${c2}ymMNmdhhdmNNdo${c1}///////.
///////+${c2}mMms${c1}////////${c2}hNMh${c1}///////.
///////${c2}NMm+${c1}//////////${c2}sMMh${c1}///////
//////${c2}oMMNmmmmmmmmmmmmMMm${c1}///////
//////${c2}+MMmssssssssssssss+${c1}///////
`//////${c2}yMMy${c1}////////////////////
 `//////${c2}smMNhso++oydNm${c1}////////
  `///////${c2}ohmNMMMNNdy+${c1}///////
    `//////////${c2}++${c1}//////////
       `////////////////.
           -////////-
EOF
        ;;

        "ChonkySealOS"*)
            set_colors 7
            read -rd '' ascii_data <<'EOF'
${c1}                  .-/-.
            .:-=++****++=-:.
        .:=+*##%%%%%%%%%%##*+=:.
      :=*#%%%%%%%%%%%%%%%%%%%%#*=:
    :=*#%%%%%%%%%%%%%%%%%%%%%%%%#*=.
   -+#%%%%%%%%%%%%%%%%%%%%%%%%%%%%#+-
  =+#%%%%@@@@@@@%%%%%%%@@@@@@@%%%%%#+=
 =+#@%%%%*+=-==*%%%%%%%#+====*%%%%%@#+=
:+*%%%%@*       +@%%%@#       -@%%%%%*+:
=+#%%%%%%#+====*###%%##*=--=+*%%%%%%%#+=
+*%%%%%%%@@##%%%%*=::=#%%%##%@%%%%%%%%*+
+*%%%%%%%@**@%%%%%@==@%%%%%@+#%%%%%%%%*+
=+#%%%%%%@#*@%%%%%%**%%%%%@%+%%%%%%%%#+=
:+*%%%%%%%@#*####**###*####*%@%%%%%%%*+:
 =+#@%%%%%%@%%%%%%%@@%%%%%%%%%%%%%%@#+=
  =+#%%%%%%%%%%%%%%%%%%%%%%%%%%%%%%#+=
   -+#%%%%%%%%%%%%%%%%%%%%%%%%%%%%*+-
    .=*#%%%%%%%%%%%%%%%%%%%%%%%%#*=.
      :=*##%%%%%%%%%%%%%%%%%%##*=:
        .:=+*##%%%%%%%%%%##*+=:.
            .:-=++****++=-:.
EOF
        ;;

        "Chrom"*)
            set_colors 2 1 3 4 7
            read -rd '' ascii_data <<'EOF'
${c2}            .,:loool:,.
        .,coooooooooooooc,.
     .,lllllllllllllllllllll,.
    ;ccccccccccccccccccccccccc;
${c1}  '${c2}ccccccccccccccccccccccccccccc.
${c1} ,oo${c2}c::::::::okO${c5}000${c3}0OOkkkkkkkkkkk:
${c1}.ooool${c2};;;;:x${c5}K0${c4}kxxxxxk${c5}0X${c3}K0000000000.
${c1}:oooool${c2};,;O${c5}K${c4}ddddddddddd${c5}KX${c3}000000000d
${c1}lllllool${c2};l${c5}N${c4}dllllllllllld${c5}N${c3}K000000000
${c1}lllllllll${c2}o${c5}M${c4}dccccccccccco${c5}W${c3}K000000000
${c1};cllllllllX${c5}X${c4}c:::::::::c${c5}0X${c3}000000000d
${c1}.ccccllllllO${c5}Nk${c4}c;,,,;cx${c5}KK${c3}0000000000.
${c1} .cccccclllllxOO${c5}OOO${c1}Okx${c3}O0000000000;
${c1}  .:ccccccccllllllllo${c3}O0000000OOO,
${c1}    ,:ccccccccclllcd${c3}0000OOOOOOl.
${c1}      '::ccccccccc${c3}dOOOOOOOkx:.
${c1}        ..,::cccc${c3}xOOOkkko;.
${c1}            ..,:${c3}dOkxl:.
EOF
        ;;

        "cleanjaro_small"*)
            set_colors 7 7
            read -rd '' ascii_data <<'EOF'
${c1}█████ ██████████
█████ ██████████
█████
█████
█████
████████████████
████████████████
EOF
        ;;

        "Cleanjaro"*)
            set_colors 7 7
            read -rd '' ascii_data <<'EOF'
${c1}███████▌ ████████████████
███████▌ ████████████████
███████▌ ████████████████
███████▌
███████▌
███████▌
███████▌
███████▌
█████████████████████████
█████████████████████████
█████████████████████████
▀▀▀▀▀▀▀▀▀▀▀▀▀▀▀▀▀▀▀▀▀▀▀▀▀
EOF
        ;;

        "ClearOS"*)
            set_colors 2
            read -rd '' ascii_data <<'EOF'
${c1}             `.--::::::--.`
         .-:////////////////:-.
      `-////////////////////////-`
     -////////////////////////////-
   `//////////////-..-//////////////`
  ./////////////:      ://///////////.
 `//////:..-////:      :////-..-//////`
 ://////`    -///:.``.:///-`    ://///:
`///////:.     -////////-`    `:///////`
.//:--////:.     -////-`    `:////--://.
./:    .////:.     --`    `:////-    :/.
`//-`    .////:.        `:////-    `-//`
 :///-`    .////:.    `:////-    `-///:
 `/////-`    -///:    :///-    `-/////`
  `//////-   `///:    :///`   .//////`
   `:////:   `///:    :///`   -////:`
     .://:   `///:    :///`   -//:.
       .::   `///:    :///`   -:.
             `///:    :///`
              `...    ...`
EOF
        ;;

        "Clear Linux OS"* | "Clear_Linux"*)
            set_colors 4 3 7 6
            read -rd '' ascii_data <<'EOF'
${c1}          BBB
       BBBBBBBBB
     BBBBBBBBBBBBBBB
   BBBBBBBBBBBBBBBBBBBB
   BBBBBBBBBBB         BBB
  BBBBBBBB${c2}YYYYY
${c1}  BBBBBBBB${c2}YYYYYY
${c1}  BBBBBBBB${c2}YYYYYYY
${c1}  BBBBBBBBB${c2}YYYYY${c3}W
${c4} GG${c1}BBBBBBBY${c2}YYYY${c3}WWW
${c4} GGG${c1}BBBBBBB${c2}YY${c3}WWWWWWWW
${c4} GGGGGG${c1}BBBBBB${c3}WWWWWWWW
${c4} GGGGGGGG${c1}BBBB${c3}WWWWWWWW
${c4}GGGGGGGGGGG${c1}BBB${c3}WWWWWWW
${c4}GGGGGGGGGGGGG${c1}B${c3}WWWWWW
${c4}GGGGGGGG${c3}WWWWWWWWWWW
${c4}GG${c3}WWWWWWWWWWWWWWWW
 WWWWWWWWWWWWWWWW
      WWWWWWWWWW
          WWW
EOF
        ;;

        "Clover"*)
            set_colors 2 6
            read -rd '' ascii_data <<'EOF'
${c1}               `omo``omo`
             `oNMMMNNMMMNo`
           `oNMMMMMMMMMMMMNo`
          oNMMMMMMMMMMMMMMMMNo
          `sNMMMMMMMMMMMMMMNs`
     `omo`  `sNMMMMMMMMMMNs`  `omo`
   `oNMMMNo`  `sNMMMMMMNs`  `oNMMMNo`
 `oNMMMMMMMNo`  `oNMMNs`  `oNMMMMMMMNo`
oNMMMMMMMMMMMNo`  `sy`  `oNMMMMMMMMMMMNo
`sNMMMMMMMMMMMMNo.${c2}oNNs${c1}.oNMMMMMMMMMMMMNs`
`oNMMMMMMMMMMMMNs.${c2}oNNs${c1}.oNMMMMMMMMMMMMNo`
oNMMMMMMMMMMMNs`  `sy`  `oNMMMMMMMMMMMNo
 `oNMMMMMMMNs`  `oNMMNo`  `oNMMMMMMMNs`
   `oNMMMNs`  `sNMMMMMMNs`  `oNMMMNs`
     `oNs`  `sNMMMMMMMMMMNs`  `oNs`
          `sNMMMMMMMMMMMMMMNs`
          +NMMMMMMMMMMMMMMMMNo
           `oNMMMMMMMMMMMMNo`
             `oNMMMNNMMMNs`
               `omo``oNs`
EOF
        ;;

        "Condres"*)
            set_colors 2 3 6
            read -rd '' ascii_data <<'EOF'
${c1}syyyyyyyyyyyyyyyyyyyyyyyyyyyyyyyyyyy+${c3}.+.
${c1}`oyyyyyyyyyyyyyyyyyyyyyyyyyyyyyyyyy+${c3}:++.
${c2}/o${c1}+oyyyyyyyyyyyyyyyyyyyyyyyyyyyyyy/${c3}oo++.
${c2}/y+${c1}syyyyyyyyyyyyyyyyyyyyyyyyyyyyy${c3}+ooo++.
${c2}/hy+${c1}oyyyhhhhhhhhhhhhhhyyyyyyyyy${c3}+oo+++++.
${c2}/hhh+${c1}shhhhhdddddhhhhhhhyyyyyyy${c3}+oo++++++.
${c2}/hhdd+${c1}oddddddddddddhhhhhyyyys${c3}+oo+++++++.
${c2}/hhddd+${c1}odmmmdddddddhhhhyyyy${c3}+ooo++++++++.
${c2}/hhdddmo${c1}odmmmdddddhhhhhyyy${c3}+oooo++++++++.
${c2}/hdddmmms${c1}/dmdddddhhhhyyys${c3}+oooo+++++++++.
${c2}/hddddmmmy${c1}/hdddhhhhyyyyo${c3}+oooo++++++++++:
${c2}/hhdddmmmmy${c1}:yhhhhyyyyy+${c3}+oooo+++++++++++:
${c2}/hhddddddddy${c1}-syyyyyys+${c3}ooooo++++++++++++:
${c2}/hhhddddddddy${c1}-+yyyy+${c3}/ooooo+++++++++++++:
${c2}/hhhhhdddddhhy${c1}./yo:${c3}+oooooo+++++++++++++/
${c2}/hhhhhhhhhhhhhy${c1}:-.${c3}+sooooo+++++++++++///:
${c2}:sssssssssssso++${c1}${c3}`:/:--------.````````
EOF
        ;;

        "Container Linux by CoreOS"* | "Container_Linux"*)
            set_colors 4 7 1
            read -rd '' ascii_data <<'EOF'
${c1}                .....
          .';:cccccccc:;'.
        ':ccccclc${c3}lllllllll${c1}cc:.
     .;cccccccc${c3}lllllllllllllll${c1}c,
    ;clllccccc${c3}llllllllllllllllll${c1}c,
  .cllclccccc${c3}lllll${c2}lll${c3}llllllllllll${c1}c:
  ccclclcccc${c3}cllll${c2}kWMMNKk${c3}llllllllll${c1}c:
 :ccclclcccc${c3}llll${c2}oWMMMMMMWO${c3}lllllllll${c1}c,
.ccllllllccc${c3}clll${c2}OMMMMMMMMM0${c3}lllllllll${c1}c
.lllllclcccc${c3}llll${c2}KMMMMMMMMMMo${c3}llllllll${c1}c.
.lllllllcccc${c3}clll${c2}KMMMMMMMMN0${c3}lllllllll${c1}c.
.cclllllcccc${c3}lllld${c2}xkkxxdo${c3}llllllllllc${c1}lc
 :cccllllllcccc${c3}lllccllllcclccc${c1}cccccc;
 .ccclllllllcccccccc${c3}lll${c1}ccccclccccccc
  .cllllllllllclcccclccclccllllcllc
    :cllllllllccclcllllllllllllcc;
     .cccccccccccccclcccccccccc:.
       .;cccclccccccllllllccc,.
          .';ccccclllccc:;..
                .....
EOF
        ;;

        "crux_small" | KISS*)
            set_colors 4 5 7 6
            read -rd '' ascii_data <<'EOF'
${c1}    ___
   (${c3}.· ${c1}|
   (${c2}<> ${c1}|
  / ${c3}__  ${c1}\\
 ( ${c3}/  \\ ${c1}/|
${c2}_${c1}/\\ ${c3}__)${c1}/${c2}_${c1})
${c2}\/${c1}-____${c2}\/
EOF
        ;;

        "CRUX"*)
            set_colors 4 5 7 6
            read -rd '' ascii_data <<'EOF'
${c1}         odddd
      oddxkkkxxdoo
     ddcoddxxxdoool
     xdclodod  olol
     xoc  xdd  olol
     xdc  ${c2}k00${c1}Okdlol
     xxd${c2}kOKKKOkd${c1}ldd
     xdco${c2}xOkdlo${c1}dldd
     ddc:cl${c2}lll${c1}oooodo
   odxxdd${c3}xkO000kx${c1}ooxdo
  oxdd${c3}x0NMMMMMMWW0od${c1}kkxo
 oooxd${c3}0WMMMMMMMMMW0o${c1}dxkx
docldkXW${c3}MMMMMMMWWN${c1}Odolco
xx${c2}dx${c1}kxxOKN${c3}WMMWN${c1}0xdoxo::c
${c2}xOkkO${c1}0oo${c3}odOW${c2}WW${c1}XkdodOxc:l
${c2}dkkkxkkk${c3}OKX${c2}NNNX0Oxx${c1}xc:cd
${c2} odxxdx${c3}xllod${c2}ddooxx${c1}dc:ldo
${c2}   lodd${c1}dolccc${c2}ccox${c1}xoloo
EOF
        ;;

        *"Crystal Linux"*)
            set_colors 13 5
            read -rd '' ascii_data <<'EOF'
${c1}                        mysssym
${c1}                      mysssym
${c1}                    mysssym
${c1}                  mysssym
${c1}                mysssyd
${c1}              mysssyd    N
${c1}            mysssyd    mysym
${c1}          mysssyd      dysssym
${c1}        mysssyd          dysssym
${c1}      mysssyd              dysssym
${c1}      mysssyd              dysssym
${c1}        mysssyd          dysssym
${c1}          mysssyd      dysssym
${c1}            mysym    dysssym
${c1}              N    dysssym
${c1}                 dysssym
${c1}               dysssym
${c1}             dysssym
${c1}           dysssym
${c1}         dysssym
EOF
        ;;

        *"Cucumber"*)
            set_colors 2 3
            read -rd '' ascii_data <<'EOF'
${c1}           `.-://++++++//:-.`
        `:/+//${c2}::--------${c1}:://+/:`
      -++/:${c2}----..........----${c1}:/++-
    .++:${c2}---...........-......---${c1}:++.
   /+:${c2}---....-::/:/--//:::-....---${c1}:+/
 `++:${c2}--.....:---::/--/::---:.....--${c1}:++`
 /+:${c2}--.....--.--::::-/::--.--.....--${c1}:+/
-o:${c2}--.......-:::://--/:::::-.......--${c1}:o-
/+:${c2}--...-:-::---:::..:::---:--:-...--${c1}:+/
o/:${c2}-...-:.:.-/:::......::/:.--.:-...-${c1}:/o
o/${c2}--...::-:/::/:-......-::::::-/-...-${c1}:/o
/+:${c2}--..-/:/:::--:::..:::--::////-..--${c1}:+/
-o:${c2}--...----::/:::/--/:::::-----...--${c1}:o-
 /+:${c2}--....://:::.:/--/:.::://:....--${c1}:+/
 `++:${c2}--...-:::.--.:..:.--.:/:-...--${c1}:++`
   /+:${c2}---....----:-..-:----....---${c1}:+/
    .++:${c2}---..................---${c1}:++.
      -/+/:${c2}----..........----${c1}:/+/-
        `:/+//${c2}::--------:::${c1}/+/:`
           `.-://++++++//:-.`
EOF
        ;;

        "CutefishOS"*)
            set_colors 6 7 4
            read -rd '' ascii_data <<'EOF'
${c1}                     ___ww___
_              _wwMMM@M^^^^MMMMww_
M0w_       _wMMM~~             ~~MMm_
  ~MMy _ww0M~                      ~MMy
    ~MMMM~                      o    "MM
${c3}  jw0M~~MMMw_                      _wMM'
wMM~      ~~MMmw__             __w0M~
~             ~~MM0MmwwwwwwwwwMMM~
                    ~~~~^^~~~
EOF
        ;;

        "CyberOS"*)
            set_colors 50 32 57
            read -rd '' ascii_data <<'EOF'
${c3}             !M$EEEEEEEEEEEP
            .MMMMM000000Nr.
            ${c3}&MMMMMM${c2}MMMMMMMMMMMMM9
           ${c3}~MMM${c1}MMMM${c2}MMMMMMMMMMMMC
      ${c1}"    ${c3}M${c1}MMMMMMM${c2}MMMMMMMMMMs
    ${c1}iM${c2}MMM&&${c1}MMMMMMMM${c2}MMMMMMMM\\
   ${c1}BMMM${c2}MMMMM${c1}MMMMMMM${c2}MMMMMM${c3}"
  ${c1}9MMMMM${c2}MMMMMMM${c1}MMMM${c2}MMMM${c3}MMMf-
        ${c2}sMMMMMMMM${c1}MM${c2}M${c3}MMMMMMMMM3_
         ${c2}+ffffffff${c1}P${c3}MMMMMMMMMMMM0
                    ${c2}CMMMMMMMMMMM
                      }MMMMMMMMM
                        ~MMMMMMM
                          "RMMMM
                            .PMB
EOF
        ;;

        "dahlia"*)
            set_colors 1 7 3
            read -rd '' ascii_data <<'EOF'
${c1}
                  .#.
                *%@@@%*
        .,,,,,(&@@@@@@@&/,,,,,.
       ,#@@@@@@@@@@@@@@@@@@@@@#.
       ,#@@@@@@@&#///#&@@@@@@@#.
     ,/%&@@@@@%/,    .,(%@@@@@&#/.
   *#&@@@@@@#,.         .*#@@@@@@&#,
 .&@@@@@@@@@(            .(@@@@@@@@@&&.
#@@@@@@@@@@(               )@@@@@@@@@@@#
 °@@@@@@@@@@(            .(@@@@@@@@@@@°
   *%@@@@@@@(.           ,#@@@@@@@%*
     ,(&@@@@@@%*.     ./%@@@@@@%(,
       ,#@@@@@@@&(***(&@@@@@@@#.
       ,#@@@@@@@@@@@@@@@@@@@@@#.
        ,*****#&@@@@@@@&(*****,
               ,/%@@@%/.
                  ,#,
EOF
        ;;

        "debian_small")
            set_colors 1 7 3
            read -rd '' ascii_data <<'EOF'
${c1}  _____
 /  __ \\
|  /    |
|  \\___-
-_
  --_
EOF
        ;;

        "Debian"*)
            set_colors 1 7 3
            read -rd '' ascii_data <<'EOF'
${c2}       _,met$$$$$gg.
    ,g$$$$$$$$$$$$$$$P.
  ,g$$P"        """Y$$.".
 ,$$P'              `$$$.
',$$P       ,ggs.     `$$b:
`d$$'     ,$P"'   ${c1}.${c2}    $$$
 $$P      d$'     ${c1},${c2}    $$P
 $$:      $$.   ${c1}-${c2}    ,d$$'
 $$;      Y$b._   _,d$P'
 Y$$.    ${c1}`.${c2}`"Y$$$$P"'
${c2} `$$b      ${c1}"-.__
${c2}  `Y$$
   `Y$$.
     `$$b.
       `Y$$b.
          `"Y$b._
              `"""
EOF
        ;;

        "Droidian"*)
            set_colors 2 10
            read -rd '' ascii_data <<'EOF'
${c2}       _,met$$$$$gg.
   ,g$$$$$$$$$$$$$$$$P.
 ,$$P'              `$$$.
',$$P       ,ggs.     `$$b:
`d$$'     ,$P"'   ${c1}.${c2}    $$$
 $$P      d$'     ${c1},${c2}    $$P
 $$:      $$.   ${c1}-${c2}    ,d$$'
 $$;      Y$b._   _,d$P'
 Y$$.    ${c1}`.${c2}`"Y$$$$P"'
${c2} `$$b      ${c1}"-.__
${c2}  `Y$$
  `Y$$.
     `$$b.
       `Y$$b.
          `"Y$b._
EOF
        ;;

        "Deepin"*)
            set_colors 2 7
            read -rd '' ascii_data <<'EOF'
${c1}             ............
         .';;;;;.       .,;,.
      .,;;;;;;;.       ';;;;;;;.
    .;::::::::'     .,::;;,''''',.
   ,'.::::::::    .;;'.          ';
  ;'  'cccccc,   ,' :: '..        .:
 ,,    :ccccc.  ;: .c, '' :.       ,;
.l.     cllll' ., .lc  :; .l'       l.
.c       :lllc  ;cl:  .l' .ll.      :'
.l        'looc. .   ,o:  'oo'      c,
.o.         .:ool::coc'  .ooo'      o.
 ::            .....   .;dddo      ;c
  l:...            .';lddddo.     ,o
   lxxxxxdoolllodxxxxxxxxxc      :l
    ,dxxxxxxxxxxxxxxxxxxl.     'o,
      ,dkkkkkkkkkkkkko;.    .;o;
        .;okkkkkdl;.    .,cl:.
            .,:cccccccc:,.
EOF
        ;;

        "DesaOS")
            set_colors 2 7
            read -rd '' ascii_data <<'EOF'
${c1}███████████████████████
███████████████████████
███████████████████████
███████████████████████
████████               ███████
████████               ███████
████████               ███████
████████               ███████
████████               ███████
████████               ███████
████████               ███████
██████████████████████████████
██████████████████████████████
████████████████████████
████████████████████████
████████████████████████
EOF
        ;;

        "Devuan"*)
            set_colors 5 7
            read -rd '' ascii_data <<'EOF'
${c1}   ..,,;;;::;,..
           `':ddd;:,.
                 `'dPPd:,.
                     `:b$$b`.
                        'P$$$d`
                         .$$$$$`
                         ;$$$$$P
                      .:P$$$$$$`
                  .,:b$$$$$$$;'
             .,:dP$$$$$$$$b:'
      .,:;db$$$$$$$$$$Pd'`
 ,db$$$$$$$$$$$$$$b:'`
:$$$$$$$$$$$$b:'`
 `$$$$$bd:''`
   `'''`
EOF
        ;;

        "DietPi"*)
            set_colors 2 0
            read -rd '' ascii_data <<'EOF'
${c1}  :=+******+-    -+******+=:
 =#-::-::::-=#:-#=-::::-::-#=
 :%-::--==-::-%%-::-==--::-%:
  +#-:::::=+++${c2}@@${c1}+++=-::::-#=
   :#+-::::=%${c2}@@@@@${c1}=::::-+#:
     =@%##%${c2}@@@@@@@@${c1}%##%@=
${c2}   .#@@@@@@@@@@@@@@@@@@@@#.
   %@@@@@@@@@@@@@@@@@@@@@@%
  -@@@@@@@@@@@@@@@@@@@@@@@@:
.#@@@@@@@@@@%%%%%@@@@@@@@@@@#.
#@@@${c1}+-=*#%${c2}%%%%%%%%%${c1}%%#+--#${c2}@@@#
%@@%${c1}*.   .:${c2}=*%%%%*${c1}=:    .#${c2}@@@%
:%@@@${c1}#+=-:${c2}:-*%%%%+::${c1}:-=+%${c2}@@@%:
 :@@@@%@%%%%@${c1}#${c2}#${c1}#${c2}%@%%%%@%@@@@.
  +@@@@@@@@@${c1}%${c2}=*+${c1}%${c2}@%@@@@@@@@+
   #@@@@@@@@@@@@@@@@@@@@@@#
    -#@@@@@@@@@@@@@@@@@@#-
       -*%@@@@@@@@@@%*-
          .+%@@@@%+.
EOF
        ;;

        "DracOS"*)
            set_colors 1 7 3
            read -rd '' ascii_data <<'EOF'
${c1}       `-:/-
          -os:
            -os/`
              :sy+-`
               `/yyyy+.
                 `+yyyyo-
                   `/yyyys:
`:osssoooo++-        +yyyyyy/`
   ./yyyyyyo         yo`:syyyy+.
      -oyyy+         +-   :yyyyyo-
        `:sy:        `.    `/yyyyys:
           ./o/.`           .oyyso+oo:`
              :+oo+//::::///:-.`     `.`
EOF
        ;;

        "DarkOs")
            set_colors 1 6 5 3 2
            read -rd '' ascii_data <<'EOF'

${c3}⠀⠀⠀⠀  ⠀⠀⠀⠀⠀⠀⠀⠀⠀⠀⠀⠀⠀⠀⠀⠀⠀⠀⠀⠀⢠⠢⠀⠀⠀⠀⠀⠀⠀⠀⠀⠀⠀⠀⠀⠀
${c1}⠀⠀⠀⠀⠀⠀⠀⠀⠀⠀⠀⠀⠀⠀⠀⠀⠀⠀⠀⠀⠀⠀⠀⠀⢀⣶⠋⡆⢹⠀⠀⠀⠀⠀⠀⠀⠀⠀⠀⠀⠀⠀
${c5}⠀⠀⠀⠀⠀⠀⠀⠀⠀⠀⠀⠀⠀⠀⠀⠀⠀⠀⠀⢀⡆⢀⣤⢛⠛⣠⣿⠀⡏⠀⠀⠀⠀⠀⠀⠀⠀⠀⠀⠀⠀⠀
${c6}⠀⠀⠀⠀⠀⠀⠀⠀⠀⠀⠀⠀⠀⠀⠀⠀⠀⢀⣶⣿⠟⣡⠊⣠⣾⣿⠃⣠⠀⠀⠀⠀⠀⠀⠀⠀⠀⠀⠀⠀⠀⠀
${c2}⠀⠀⠀⠀⠀⠀⠀⠀⠀⠀⠀⠀⠀⠀⠀⠀⣴⣯⣿⠀⠊⣤⣿⣿⣿⠃⣴⣧⣄⣀⠀⠀⠀⠀⠀⠀⠀⠀⠀⠀⠀⠀
${c1}⠀⠀⠀⠀⠀⠀⠀⠀⠀⠀⠀⠀⢀⣤⣶⣿⣿⡟⣠⣶⣿⣿⣿⢋⣤⠿⠛⠉⢁⣭⣽⠋⠀⠀⠀⠀⠀⠀⠀⠀⠀⠀
${c4}  ⠀⠀⠀⠀⠀⠀ ⠀⣠⠖⡭⢉⣿⣯⣿⣯⣿⣿⣿⣟⣧⠛⢉⣤⣶⣾⣿⣿⠋⠀⠀⠀⠀⠀⠀⠀⠀⠀⠀⠀⠀
${c5}⠀⠀⠀⠀⠀⠀⠀⠀⣴⣫⠓⢱⣯⣿⢿⠋⠛⢛⠟⠯⠶⢟⣿⣯⣿⣿⣿⣿⣿⣿⣦⣄⠀⠀⠀⠀⠀⠀⠀⠀⠀⠀
${c2}⠀⠀⠀⠀⠀⠀⢀⡮⢁⣴⣿⣿⣿⠖⣠⠐⠉⠀⠀⠀⠀⠀⠀⠀⠀⠀⠉⠉⠉⠛⠛⠛⢿⣶⣄⠀⠀⠀⠀⠀⠀⠀
${c3}⠀⠀⠀⠀⢀⣤⣷⣿⣿⠿⢛⣭⠒⠉⠀⠀⠀⣀⣀⣄⣤⣤⣴⣶⣶⣶⣿⣿⣿⣿⣿⠿⠋⠁⠀⠀⠀⠀⠀⠀⠀⠀
${c1}⠀⢀⣶⠏⠟⠝⠉⢀⣤⣿⣿⣶⣾⣿⣿⣿⣿⣿⣿⣟⢿⣿⣿⣿⣿⣿⣿⣿⣿⣿⣧⠀⠀⠀⠀⠀⠀⠀⠀⠀⠀⠀
${c6}⢴⣯⣤⣶⣿⣿⣿⣿⣿⡿⣿⣯⠉⠉⠉⠉⠀⠀⠀⠈⣿⡀⣟⣿⣿⢿⣿⣿⣿⣿⣿⣦⠀⠀⠀⠀⠀⠀⠀⠀⠀⠀
${c5}⠀⠀⠀⠉⠛⣿⣧⠀⣆⠀⠀⠀⠀⠀⠀⠀⠀⠀⠀⠀⣿⠃⣿⣿⣯⣿⣦⡀⠀⠉⠻⣿⣦⠀⠀⠀⠀⠀⠀⠀⠀⠀
${c3}⠀⠀⠀⠀⠀⠀⠉⢿⣮⣦⠀⠀⠀⠀⠀⠀⠀⠀⠀⣼⣿⠀⣯⠉⠉⠛⢿⣿⣷⣄⠀⠈⢻⣆⠀⠀⠀⠀⠀⠀⠀⠀
${c2}⠀⠀⠀⠀⠀⠀⠀⠀⠀⠉⠢⠀⠀⠀⠀⠀⠀⠀⢀⢡⠃⣾⣿⣿⣦⠀⠀⠀⠙⢿⣿⣤⠀⠙⣄⠀⠀⠀⠀⠀⠀⠀
${c6}⠀⠀⠀⠀⠀⠀⠀⠀⠀⠀⠀⠀⠀⠀⠀⠀⠀⢀⢋⡟⢠⣿⣿⣿⠋⢿⣄⠀⠀⠀⠈⡄⠙⣶⣈⡄⠀⠀⠀⠀⠀⠀
${c1}⠀⠀⠀⠀⠀⠀⠀⠀⠀⠀⠀⠀⠀⠀⠀⠐⠚⢲⣿⠀⣾⣿⣿⠁⠀⠀⠉⢷⡀⠀⠀⣇⠀⠀⠈⠻⡀⠀⠀⠀⠀⠀
${c4}⠀⠀⠀⠀⠀⠀⠀⠀⠀⠀⠀⠀⠀⠀⠀⢢⣀⣿⡏⠀⣿⡿⠀⠀⠀⠀⠀⠀⠙⣦⠀⢧⠀⠀⠀⠀⠀⠀⠀⠀⠀⠀
${c3}⠀⠀⠀⠀⠀⠀⠀⠀⠀⠀⠀⠀⠀⠀⠀⠀⢸⠿⣧⣾⣿⠀⠀⠀⠀⠀⠀⠀⠀⠀⠙⣮⠀⠀⠀⠀⠀⠀⠀⠀⠀⠀
${c5}⠀⠀⠀⠀⠀⠀⠀⠀⠀⠀⠀⠀⠀⠀⠀⠀⠀⠀⠉⠙⠛⠀⠀⠀⠀⠀⠀⠀⠀⠀⠀⠀⠀⠀⠀⠀⠀

EOF
        ;;

        "Itc"*)
            set_colors 1
            read -rd '' ascii_data <<'EOF'
${c1}....................-==============+...
${c1}....................-==============:...
${c1}...:===========-....-==============:...
${c1}...-===========:....-==============-...
${c1}....*==========+........-::********-...
${c1}....*===========+.:*====**==*+-.-......
${c1}....:============*+-..--:+**====*---...
${c1}......::--........................::...
${c1}..+-:+-.+::*:+::+:-++::++-.:-.*.:++:++.
${c1}..:-:-++++:-::--:+::-::.:++-++:++--:-:.    ⠀⠀⠀⠀⠀
⠀⠀⠀⠀⠀⠀⠀⠀⠀⠀
EOF
        ;;

        "dragonfly_old"*)
            set_colors 1 7 3
            read -rd '' ascii_data <<'EOF'
     ${c1}                   .-.
                 ${c3} ()${c1}I${c3}()
            ${c1} "==.__:-:__.=="
            "==.__/~|~\__.=="
            "==._(  Y  )_.=="
 ${c2}.-'~~""~=--...,__${c1}\/|\/${c2}__,...--=~""~~'-.
(               ..=${c1}\\=${c1}/${c2}=..               )
 `'-.        ,.-"`;${c1}/=\\${c2};"-.,_        .-'`
     `~"-=-~` .-~` ${c1}|=|${c2} `~-. `~-=-"~`
          .-~`    /${c1}|=|${c2}\    `~-.
       .~`       / ${c1}|=|${c2} \       `~.
   .-~`        .'  ${c1}|=|${c2}  `.        `~-.
 (`     _,.-="`  ${c1}  |=|${c2}    `"=-.,_     `)
  `~"~"`        ${c1}   |=|${c2}           `"~"~`
                 ${c1}  /=\\
                   \\=/
                    ^
EOF
        ;;

        "dragonfly_small"*)
            set_colors 1 7 3
            read -rd '' ascii_data <<'EOF'
${c2}   ,${c1}_${c2},
('-_${c1}|${c2}_-')
 >--${c1}|${c2}--<
(_-'${c1}|${c2}'-_)
    ${c1}|
    |
    |
EOF
        ;;

        "DragonFly"*)
            set_colors 1 7 3
            read -rd '' ascii_data <<'EOF'
${c2},--,           ${c1}|           ${c2},--,
${c2}|   `-,       ${c1},^,       ${c2},-'   |
${c2} `,    `-,   ${c3}(/ \)   ${c2},-'    ,'
${c2}   `-,    `-,${c1}/   \${c2},-'    ,-'
${c2}      `------${c1}(   )${c2}------'
${c2}  ,----------${c1}(   )${c2}----------,
${c2} |        _,-${c1}(   )${c2}-,_        |
${c2}  `-,__,-'   ${c1}\   /${c2}   `-,__,-'
${c1}              | |
              | |
              | |
              | |
              | |
              | |
              `|'
EOF
        ;;

        "Drauger"*)
            set_colors 1 7
            read -rd '' ascii_data <<'EOF'
${c1}                  -``-
                `:+``+:`
               `/++``++/.
              .++/.  ./++.
             :++/`    `/++:
           `/++:        :++/`
          ./+/-          -/+/.
         -++/.            ./++-
        :++:`              `:++:
      `/++-                  -++/`
     ./++.                    ./+/.
    -++/`                      `/++-
   :++:`                        `:++:
 `/++-                            -++/`
.:-.`..............................`.-:.
`.-/++++++++++++++++++++++++++++++++/-.`
EOF
        ;;

        "elementary_small"*)
            set_colors 4 7 1
            read -rd '' ascii_data <<'EOF'
${c2}  _______
 / ____  \\
/  |  /  /\\
|__\\ /  / |
\\   /__/  /
 \\_______/
EOF
        ;;

        "Elementary"*)
            set_colors 4 7 1
            read -rd '' ascii_data <<'EOF'
${c2}         eeeeeeeeeeeeeeeee
      eeeeeeeeeeeeeeeeeeeeeee
    eeeee  eeeeeeeeeeee   eeeee
  eeee   eeeee       eee     eeee
 eeee   eeee          eee     eeee
eee    eee            eee       eee
eee   eee            eee        eee
ee    eee           eeee       eeee
ee    eee         eeeee      eeeeee
ee    eee       eeeee      eeeee ee
eee   eeee   eeeeee      eeeee  eee
eee    eeeeeeeeee     eeeeee    eee
 eeeeeeeeeeeeeeeeeeeeeeee    eeeee
  eeeeeeee eeeeeeeeeeee      eeee
    eeeee                 eeeee
      eeeeeee         eeeeeee
         eeeeeeeeeeeeeeeee
EOF
        ;;

        "Elive"*)
            set_colors 7 6 6
            read -rd '' ascii_data <<'EOF'
${c1}
             *@${c2},,&(%%%..%*.
         ${c1}(@${c2}&%/##############((/${c1}*,
      ${c2}@${c1}@&${c2}#########${c1}*..../${c2}########%${c1}*..
    ${c2}@${c1}&${c2}#%%%%%.              ${c3},.${c1},${c2}%%%%%%.
  /%${c2}(%%%%.                      ${c1}(${c2}%%%%#.
 /${c1}*${c2}%%##,.                       .,%%###,
 ,####.   ,${c1}*${c2}#%${c1}#${c3}/,(/               ${c2}/${c1}#${c2}###,
((###/   ,,##########${c1}(${c3}/(#          ${c2}%####,
%#(((${c1}.   .${c1}./${c2}((((((((((((((${c1}(${c2}#/${c3}*..   ${c3}*.${c2}(((${c1}/
${c2}%#///${c1}.        ${c3}***${c2}.*/////////////
${c3}#${c2}#////*              ${c3}***${c2}.*/////.
 ${c3}(${c2}(*****                   ${c3}***
  ${c2},*****..
   ..${c1}*${c2}*****..                 *${c1}%${c2}/****.
     .,,*******,${c3},,../##(${c2}%&${c1}&${c2}#******${c1},${c2}.
        ,*${c1},${c2},,,,,,,,,,,,,,,,,,,${c1},${c2}..
            *//${c1}/,,${c2},,,,,,,${c1},..${c2}
EOF
        ;;

        "EndeavourOS"*)
            set_colors 1 5 4
            read -rd '' ascii_data <<'EOF'
${c1}                     ./${c2}o${c3}.
${c1}                   ./${c2}sssso${c3}-
${c1}                 `:${c2}osssssss+${c3}-
${c1}               `:+${c2}sssssssssso${c3}/.
${c1}             `-/o${c2}ssssssssssssso${c3}/.
${c1}           `-/+${c2}sssssssssssssssso${c3}+:`
${c1}         `-:/+${c2}sssssssssssssssssso${c3}+/.
${c1}       `.://o${c2}sssssssssssssssssssso${c3}++-
${c1}      .://+${c2}ssssssssssssssssssssssso${c3}++:
${c1}    .:///o${c2}ssssssssssssssssssssssssso${c3}++:
${c1}  `:////${c2}ssssssssssssssssssssssssssso${c3}+++.
${c1}`-////+${c2}ssssssssssssssssssssssssssso${c3}++++-
${c1} `..-+${c2}oosssssssssssssssssssssssso${c3}+++++/`
   ./++++++++++++++++++++++++++++++/:.
  `:::::::::::::::::::::::::------``
EOF
        ;;
	
	      "EncryptOS"*)
            set_colors 2 5 6
            read -rd '' ascii_data <<'EOF'
${c2}                  *******
${c2}                ***       **.
${c2}                **         **
${c2}                **         **

${c2}              *****************
${c2}             ,,,,,,,,,,,,,,,,***
${c2}             ,,,,,,,     ,,,,,,,
${c2}             ,,,,,,,     ,,,,,,,
${c2}             ,,,,,,,     ,,,,,,,
${c2}             ,,,,,,,     ,,,,,,,
${c2}             ,,,,,,,,,,,,,,,,,,,
${c2}                 ,,,,,,,,,,,,.

EOF
        ;;

        "Endless"*)
            set_colors 1 7
            read -rd '' ascii_data <<'EOF'
${c1}           `:+yhmNMMMMNmhy+:`
        -odMMNhso//////oshNMMdo-
      /dMMh+.              .+hMMd/
    /mMNo`                    `oNMm:
  `yMMo`                        `oMMy`
 `dMN-                            -NMd`
 hMN.                              .NMh
/MM/                  -os`          /MM/
dMm    `smNmmhs/- `:sNMd+   ``       mMd
MMy    oMd--:+yMMMMMNo.:ohmMMMNy`    yMM
MMy    -NNyyhmMNh+oNMMMMMy:.  dMo    yMM
dMm     `/++/-``/yNNh+/sdNMNddMm-    mMd
/MM/          `dNy:       `-::-     /MM/
 hMN.                              .NMh
 `dMN-                            -NMd`
  `yMMo`                        `oMMy`
    /mMNo`                    `oNMm/
      /dMMh+.              .+hMMd/
        -odMMNhso//////oshNMMdo-
           `:+yhmNMMMMNmhy+:`
EOF
        ;;

        "EuroLinux"*)
            set_colors 4 7
            read -rd '' ascii_data <<'EOF'
${c1}                __
         -wwwWWWWWWWWWwww-
        -WWWWWWWWWWWWWWWWWWw-
          \WWWWWWWWWWWWWWWWWWW-
  _Ww      `WWWWWWWWWWWWWWWWWWWw
 -W${c2}E${c1}Www                -WWWWWWWWW-
_WW${c2}U${c1}WWWW-                _WWWWWWWW
_WW${c2}R${c1}WWWWWWWWWWWWWWWWWWWWWWWWWWWWWW-
wWW${c2}O${c1}WWWWWWWWWWWWWWWWWWWWWWWWWWWWWWW
WWW${c2}L${c1}WWWWWWWWWWWWWWWWWWWWWWWWWWWWWWw
WWW${c2}I${c1}WWWWWWWWWWWWWWWWWWWWWWWWWWWWww-
wWW${c2}N${c1}WWWWw
 WW${c2}U${c1}WWWWWWw
 wW${c2}X${c1}WWWWWWWWww
   wWWWWWWWWWWWWWWWw
    wWWWWWWWWWWWWWWWw
       WWWWWWWWWWWWWw
           wWWWWWWWw
EOF
        ;;

        "Exherbo"*)
            set_colors 4 7 1
            read -rd '' ascii_data <<'EOF'
${c2} ,
OXo.
NXdX0:    .cok0KXNNXXK0ko:.
KX  '0XdKMMK;.xMMMk, .0MMMMMXx;  ...
'NO..xWkMMx   kMMM    cMMMMMX,NMWOxOXd.
  cNMk  NK    .oXM.   OMMMMO. 0MMNo  kW.
  lMc   o:       .,   .oKNk;   ;NMMWlxW'
 ;Mc    ..   .,,'    .0M${c1}g;${c2}WMN'dWMMMMMMO
 XX        ,WMMMMW.  cM${c1}cfli${c2}WMKlo.   .kMk
.Mo        .WM${c1}GD${c2}MW.   XM${c1}WO0${c2}MMk        oMl
,M:         ,XMMWx::,''oOK0x;          NM.
'Ml      ,kNKOxxxxxkkO0XXKOd:.         oMk
 NK    .0Nxc${c3}:::::::::::::::${c2}fkKNk,      .MW
 ,Mo  .NXc${c3}::${c2}qXWXb${c3}::::::::::${c2}oo${c3}::${c2}lNK.    .MW
  ;Wo oMd${c3}:::${c2}oNMNP${c3}::::::::${c2}oWMMMx${c3}:${c2}c0M;   lMO
   'NO;W0c${c3}:::::::::::::::${c2}dMMMMO${c3}::${c2}lMk  .WM'
     xWONXdc${c3}::::::::::::::${c2}oOOo${c3}::${c2}lXN. ,WMd
      'KWWNXXK0Okxxo,${c3}:::::::${c2},lkKNo  xMMO
        :XMNxl,';:lodxkOO000Oxc. .oWMMo
          'dXMMXkl;,.        .,o0MMNo'
             ':d0XWMMMMWNNNNMMMNOl'
                   ':okKXWNKkl'
EOF
        ;;

        "fedora_small")
            set_colors 12
            read -rd '' ascii_data <<'EOF'
${c1}        ,'''''.
       |   ,.  |
       |  |  '_'
  ,....|  |..
.'  ,_;|   ..'
|  |   |  |
|  ',_,'  |
 '.     ,'
   '''''
EOF
        ;;

        "Fedora_old"* | "RFRemix"*)
            set_colors 4 7 1
            read -rd '' ascii_data <<'EOF'
${c1}          /:-------------:\\
       :-------------------::
     :-----------${c2}/shhOHbmp${c1}---:\\
   /-----------${c2}omMMMNNNMMD  ${c1}---:
  :-----------${c2}sMMMMNMNMP${c1}.    ---:
 :-----------${c2}:MMMdP${c1}-------    ---\\
,------------${c2}:MMMd${c1}--------    ---:
:------------${c2}:MMMd${c1}-------    .---:
:----    ${c2}oNMMMMMMMMMNho${c1}     .----:
:--     .${c2}+shhhMMMmhhy++${c1}   .------/
:-    -------${c2}:MMMd${c1}--------------:
:-   --------${c2}/MMMd${c1}-------------;
:-    ------${c2}/hMMMy${c1}------------:
:--${c2} :dMNdhhdNMMNo${c1}------------;
:---${c2}:sdNMMMMNds:${c1}------------:
:------${c2}:://:${c1}-------------::
:---------------------://
EOF
        ;;

        "Fedora"*)
            set_colors 12 7
            read -rd '' ascii_data <<'EOF'
${c1}             .',;::::;,'.
         .';:cccccccccccc:;,.
      .;cccccccccccccccccccccc;.
    .:cccccccccccccccccccccccccc:.
  .;ccccccccccccc;${c2}.:dddl:.${c1};ccccccc;.
 .:ccccccccccccc;${c2}OWMKOOXMWd${c1};ccccccc:.
.:ccccccccccccc;${c2}KMMc${c1};cc;${c2}xMMc${c1};ccccccc:.
,cccccccccccccc;${c2}MMM.${c1};cc;${c2};WW:${c1};cccccccc,
:cccccccccccccc;${c2}MMM.${c1};cccccccccccccccc:
:ccccccc;${c2}oxOOOo${c1};${c2}MMM0OOk.${c1};cccccccccccc:
cccccc;${c2}0MMKxdd:${c1};${c2}MMMkddc.${c1};cccccccccccc;
ccccc;${c2}XM0'${c1};cccc;${c2}MMM.${c1};cccccccccccccccc'
ccccc;${c2}MMo${c1};ccccc;${c2}MMW.${c1};ccccccccccccccc;
ccccc;${c2}0MNc.${c1}ccc${c2}.xMMd${c1};ccccccccccccccc;
cccccc;${c2}dNMWXXXWM0:${c1};cccccccccccccc:,
cccccccc;${c2}.:odl:.${c1};cccccccccccccc:,.
:cccccccccccccccccccccccccccc:'.
.:cccccccccccccccccccccc:;,..
  '::cccccccccccccc::;,.
EOF
        ;;

        "Feren"*)
            set_colors 4 7 1
            read -rd '' ascii_data <<'EOF'
${c1} `----------`
 :+ooooooooo+.
-o+oooooooooo+-
..`/+++++++++++/...`````````````````
   .++++++++++++++++++++++++++/////-
    ++++++++++++++++++++++++++++++++//:`
    -++++++++++++++++++++++++++++++/-`
     ++++++++++++++++++++++++++++:.
     -++++++++++++++++++++++++/.
      +++++++++++++++++++++/-`
      -++++++++++++++++++//-`
        .:+++++++++++++//////-
           .:++++++++//////////-
             `-++++++---:::://///.
           `.:///+++.             `
          `.........
EOF
        ;;

        "Finnix"*)
            set_colors 4 7 7
            read -rd '' ascii_data <<'EOF'
${c1}            ,,:;;;;:,,
        ,;*%S########S%*;,
      ;?#################S?:
    :%######################?:
   +##########################;
  +############################;
 :#############.**,#############,
 *###########+      +###########+
 ?##########  ${c3}Finnix${c1}  ##########*
 *###########,      ,###########+
 :#############%..%#############,
  *############################+
   *##########################+
    ;S######################%:
     ,+%##################%;
        :+?S##########S?+:
            ,:;++++;:,
EOF
        ;;

        "freebsd_small")
            set_colors 1 7 3
            read -rd '' ascii_data <<'EOF'
${c1}/\\,-'''''-,/\\
\\_)       (_/
|           |
|           |
 ;         ;
  '-_____-'
EOF
        ;;

        FreeBSD*|HardenedBSD*)
            set_colors 1 7 3
            [[ $ascii_distro == *HardenedBSD* ]] && set_colors 4 7 3

            read -rd '' ascii_data <<'EOF'
   ${c2}```                        ${c1}`
  ${c2}` `.....---...${c1}....--.```   -/
  ${c2}+o   .--`         ${c1}/y:`      +.
  ${c2} yo`:.            ${c1}:o      `+-
    ${c2}y/               ${c1}-/`   -o/
   ${c2}.-                  ${c1}::/sy+:.
   ${c2}/                     ${c1}`--  /
  ${c2}`:                          ${c1}:`
  ${c2}`:                          ${c1}:`
   ${c2}/                          ${c1}/
   ${c2}.-                        ${c1}-.
    ${c2}--                      ${c1}-.
     ${c2}`:`                  ${c1}`:`
       .--             `--.
          .---.....----.
EOF
        ;;

        "FreeMiNT"*)
            set_colors 7
            read -rd '' ascii_data <<'EOF'
${c1}          ##
          ##         #########
                    ####      ##
            ####  ####        ##
####        ####  ##        ##
        ####    ####      ##  ##
        ####  ####  ##  ##  ##
            ####  ######
        ######  ##  ##  ####
      ####    ################
    ####        ##  ####
    ##            ####  ######
    ##      ##    ####  ####
    ##    ##  ##    ##  ##  ####
      ####  ##          ##  ##
EOF
        ;;

        "Frugalware"*)
            set_colors 4 7 1
            read -rd '' ascii_data <<'EOF'
${c1}          `++/::-.`
         /o+++++++++/::-.`
        `o+++++++++++++++o++/::-.`
        /+++++++++++++++++++++++oo++/:-.``
       .o+ooooooooooooooooooosssssssso++oo++/:-`
       ++osoooooooooooosssssssssssssyyo+++++++o:
      -o+ssoooooooooooosssssssssssssyyo+++++++s`
      o++ssoooooo++++++++++++++sssyyyyo++++++o:
     :o++ssoooooo${c2}/-------------${c1}+syyyyyo+++++oo
    `o+++ssoooooo${c2}/-----${c1}+++++ooosyyyyyyo++++os:
    /o+++ssoooooo${c2}/-----${c1}ooooooosyyyyyyyo+oooss
   .o++++ssooooos${c2}/------------${c1}syyyyyyhsosssy-
   ++++++ssooooss${c2}/-----${c1}+++++ooyyhhhhhdssssso
  -s+++++syssssss${c2}/-----${c1}yyhhhhhhhhhhhddssssy.
  sooooooyhyyyyyh${c2}/-----${c1}hhhhhhhhhhhddddyssy+
 :yooooooyhyyyhhhyyyyyyhhhhhhhhhhdddddyssy`
 yoooooooyhyyhhhhhhhhhhhhhhhhhhhddddddysy/
-ysooooooydhhhhhhhhhhhddddddddddddddddssy
 .-:/+osssyyyysyyyyyyyyyyyyyyyyyyyyyyssy:
       ``.-/+oosysssssssssssssssssssssss
               ``.:/+osyysssssssssssssh.
                        `-:/+osyyssssyo
                                .-:+++`
EOF
        ;;

        "Funtoo"*)
            set_colors 5 7
            read -rd '' ascii_data <<'EOF'
${c1}   .dKXXd                         .
  :XXl;:.                      .OXo
.'OXO''  .''''''''''''''''''''':XNd..'oco.lco,
xXXXXXX, cXXXNNNXXXXNNXXXXXXXXNNNNKOOK; d0O .k
  kXX  xXo  KNNN0  KNN.       'xXNo   :c; 'cc.
  kXX  xNo  KNNN0  KNN. :xxxx. 'NNo
  kXX  xNo  loooc  KNN. oNNNN. 'NNo
  kXX  xN0:.       KNN' oNNNX' ,XNk
  kXX  xNNXNNNNNNNNXNNNNNNNNXNNOxXNX0Xl
  ...  ......................... .;cc;.
EOF
        ;;

        "GalliumOS"*)
            set_colors 4 7 1
            read -rd '' ascii_data <<'EOF'
${c1}sooooooooooooooooooooooooooooooooooooo+:
yyooooooooooooooooooooooooooooooooo+/:::
yyysoooooooooooooooooooooooooooo+/::::::
yyyyyoooooooooooooooooooooooo+/:::::::::
yyyyyysoooooooooooooooooo++/::::::::::::
yyyyyyysoooooooooooooo++/:::::::::::::::
yyyyyyyyysoooooo${c2}sydddys${c1}+/:::::::::::::::
yyyyyyyyyysooo${c2}smMMMMMMMNd${c1}+::::::::::::::
yyyyyyyyyyyyo${c2}sMMMMMMMMMMMN${c1}/:::::::::::::
yyyyyyyyyyyyy${c2}dMMMMMMMMMMMM${c1}o//:::::::::::
yyyyyyyyyyyyy${c2}hMMMMMMMMMMMm${c1}--//::::::::::
yyyyyyyyyyyyyy${c2}hmMMMMMMMNy${c1}:..-://::::::::
yyyyyyyyyyyyyyy${c2}yyhhyys+:${c1}......://:::::::
yyyyyyyyyyyyyyys+:--...........-///:::::
yyyyyyyyyyyys+:--................://::::
yyyyyyyyyo+:-.....................-//:::
yyyyyyo+:-..........................://:
yyyo+:-..............................-//
o/:-...................................:
EOF
        ;;

        "garuda_small")
            set_colors 7 7 3 7 2 4
            read -rd '' ascii_data <<'EOF'
${c3}     .----.
   .'   ${c6},${c3}  '.
${c4} .'    ${c6}'${c3}-----|
'${c5}.   -----,
  '.____.'
EOF
        ;;

        "Garuda"*)
            set_colors 7 7 3 7 2 4
            read -rd '' ascii_data <<'EOF'

${c3}
                     .%;888:8898898:
                   x;XxXB%89b8:b8%b88:
                .8Xxd                8X:.
              .8Xx;                    8x:.
            .tt8x          ${c6}.d${c3}            x88;
         .@8x8;          ${c6}.db:${c3}              xx@;
       ${c4},tSXX°          .bbbbbbbbbbbbbbbbbbbB8x@;
     .SXxx            bBBBBBBBBBBBBBBBBBBBbSBX8;
   ,888S                                     pd!
  8X88/                                       q
  GBB.
   ${c5}x%88        d888@8@X@X@X88X@@XX@@X@8@X.
     dxXd    dB8b8b8B8B08bB88b998888b88x.
      dxx8o                      .@@;.
        dx88                   .t@x.
          d:SS@8ba89aa67a853Sxxad.
            .d988999889889899dd.

EOF
        ;;

        "gentoo_small")
            set_colors 5 7
            read -rd '' ascii_data <<'EOF'
${c1} _-----_
(       \\
\    0   \\
${c2} \        )
 /      _/
(     _-
\____-
EOF
        ;;

        "Gentoo"*)
            set_colors 5 7
            read -rd '' ascii_data <<'EOF'
${c1}         -/oyddmdhs+:.
     -o${c2}dNMMMMMMMMNNmhy+${c1}-`
   -y${c2}NMMMMMMMMMMMNNNmmdhy${c1}+-
 `o${c2}mMMMMMMMMMMMMNmdmmmmddhhy${c1}/`
 om${c2}MMMMMMMMMMMN${c1}hhyyyo${c2}hmdddhhhd${c1}o`
.y${c2}dMMMMMMMMMMd${c1}hs++so/s${c2}mdddhhhhdm${c1}+`
 oy${c2}hdmNMMMMMMMN${c1}dyooy${c2}dmddddhhhhyhN${c1}d.
  :o${c2}yhhdNNMMMMMMMNNNmmdddhhhhhyym${c1}Mh
    .:${c2}+sydNMMMMMNNNmmmdddhhhhhhmM${c1}my
       /m${c2}MMMMMMNNNmmmdddhhhhhmMNh${c1}s:
    `o${c2}NMMMMMMMNNNmmmddddhhdmMNhs${c1}+`
  `s${c2}NMMMMMMMMNNNmmmdddddmNMmhs${c1}/.
 /N${c2}MMMMMMMMNNNNmmmdddmNMNdso${c1}:`
+M${c2}MMMMMMNNNNNmmmmdmNMNdso${c1}/-
yM${c2}MNNNNNNNmmmmmNNMmhs+/${c1}-`
/h${c2}MMNNNNNNNNMNdhs++/${c1}-`
`/${c2}ohdmmddhys+++/:${c1}.`
  `-//////:--.
EOF
        ;;

        "Pentoo"*)
            set_colors 5 7
            read -rd '' ascii_data <<'EOF'
${c2}           `:oydNNMMMMNNdyo:`
        :yNMMMMMMMMMMMMMMMMNy:
      :dMMMMMMMMMMMMMMMMMMMMMMd:
     oMMMMMMMho/-....-/ohMMMMMMMo
    oMMMMMMy.            .yMMMMMMo
   .MMMMMMo                oMMMMMM.
   +MMMMMm                  mMMMMM+
   oMMMMMh                  hMMMMMo
 //hMMMMMm//${c1}`${c2}          ${c1}`${c2}////mMMMMMh//
MMMMMMMMMMM${c1}/${c2}      ${c1}/o/`${c2}  ${c1}.${c2}smMMMMMMMMMMM
MMMMMMMMMMm      ${c1}`NMN:${c2}    ${c1}.${c2}yMMMMMMMMMM
MMMMMMMMMMMh${c1}:.${c2}              dMMMMMMMMM
MMMMMMMMMMMMMy${c1}.${c2}            ${c1}-${c2}NMMMMMMMMM
MMMMMMMMMMMd:${c1}`${c2}           ${c1}-${c2}yNMMMMMMMMMM
MMMMMMMMMMh${c1}`${c2}          ${c1}./${c2}hNMMMMMMMMMMMM
MMMMMMMMMM${c1}s${c2}        ${c1}.:${c2}ymMMMMMMMMMMMMMMM
MMMMMMMMMMN${c1}s:..-/${c2}ohNMMMMMMMMMMMMMMMMMM
MMMMMMMMMMMMMMMMMMMMMMMMMMMMMMMMMMMMMM
MMMMMMMMMMMMMMMMMMMMMMMMMMMMMMMMMMMMMM
 MMMMMMMMMMMMMMMMMMMMMMMMMMMMMMMMMMMM

EOF
        ;;

        "glaucus"*)
            set_colors 5
            read -rd '' ascii_data <<'EOF'
${c1}             ,,        ,d88P
           ,d8P    ,ad8888*
         ,888P    d88888*     ,,ad8888P*
    d   d888P   a88888P*  ,ad8888888*
  .d8  d8888:  d888888* ,d888888P*
 .888; 88888b d8888888b8888888P
 d8888J888888a88888888888888P*    ,d
 88888888888888888888888888P   ,,d8*
 888888888888888888888888888888888*
 *8888888888888888888888888888888*
  Y888888888P* `*``*888888888888*
   *^888^*            *Y888P**
EOF
        ;;

        "gNewSense"*)
            set_colors 4 5 7 6
            read -rd '' ascii_data <<'EOF'
${c1}                     ..,,,,..
               .oocchhhhhhhhhhccoo.
        .ochhlllllllc hhhhhh ollllllhhco.
    ochlllllllllll hhhllllllhhh lllllllllllhco
 .cllllllllllllll hlllllo  +hllh llllllllllllllc.
ollllllllllhco''  hlllllo  +hllh  ``ochllllllllllo
hllllllllc'       hllllllllllllh       `cllllllllh
ollllllh          +llllllllllll+          hllllllo
 `cllllh.           ohllllllho           .hllllc'
    ochllc.            ++++            .cllhco
       `+occooo+.                .+ooocco+'
              `+oo++++      ++++oo+'
EOF
        ;;

        "GNOME"*)
            set_colors 4
            read -rd '' ascii_data <<'EOF'
${c1}                               ,@@@@@@@@,
                 @@@@@@      @@@@@@@@@@@@
        ,@@.    @@@@@@@    *@@@@@@@@@@@@
       @@@@@%   @@@@@@(    @@@@@@@@@@@&
       @@@@@@    @@@@*     @@@@@@@@@#
@@@@*   @@@@,              *@@@@@%
@@@@@.
 @@@@#         @@@@@@@@@@@@@@@@
         ,@@@@@@@@@@@@@@@@@@@@@@@,
      ,@@@@@@@@@@@@@@@@@@@@@@@@@@&
    .@@@@@@@@@@@@@@@@@@@@@@@@@@@@
    @@@@@@@@@@@@@@@@@@@@@@@@@@@
   @@@@@@@@@@@@@@@@@@@@@@@@(
   @@@@@@@@@@@@@@@@@@@@%
    @@@@@@@@@@@@@@@@
     @@@@@@@@@@@@*        @@@@@@@@/
      &@@@@@@@@@@        @@@@@@@@@*
        @@@@@@@@@@@,    @@@@@@@@@*
          ,@@@@@@@@@@@@@@@@@@@@&
              &@@@@@@@@@@@@@@
                     ...
EOF
        ;;

        "GNU")
            set_colors fg 7
            read -rd '' ascii_data <<'EOF'
${c1}    _-`````-,           ,- '- .
  .'   .- - |          | - -.  `.
 /.'  /                     `.   \
:/   :      _...   ..._      ``   :
::   :     /._ .`:'_.._\.    ||   :
::    `._ ./  ,`  :    \ . _.''   .
`:.      /   |  -.  \-. \\_      /
  \:._ _/  .'   .@)  \@) ` `\ ,.'
     _/,--'       .- .\,-.`--`.
       ,'/''     (( \ `  )
        /'/'  \    `-'  (
         '/''  `._,-----'
          ''/'    .,---'
           ''/'      ;:
             ''/''  ''/
               ''/''/''
                 '/'/'
                  `;
EOF
        ;;

        "GoboLinux"*)
            set_colors 5 4 6 2
            read -rd '' ascii_data <<'EOF'
${c1}  _____       _
 / ____|     | |
| |  __  ___ | |__   ___
| | |_ |/ _ \| '_ \ / _ \
| |__| | (_) | |_) | (_) |
 \_____|\___/|_.__/ \___/
EOF
        ;;

        "GrapheneOS"*)
            set_colors 7 4
            read -rd '' ascii_data <<'EOF'
${c1}                        B?
                        G~
                        G~&
                      G!^:^?#
                     &^.:::.J
    &PG&          #G5JJ7~^~?JY5B&          #PG
     B5JJPGJ77YG5JYP#   &&   &B5JYPGJ7?YG5JYP#
        &Y..::.:P&               &?..::.:G
         #!::::?                  B~::::J
           B~J#                     B!?#
            !P                       75
            !P                       75
            !5                       7Y
         &Y~:^!P                  &J~:^!P
         P..::.:B                 Y..::.:#
      #PYJJ~^^!JJYP#          &B5YJ?~^^!JJYG#
    &YYG#   &&   #PYJ5G5??JGGYJ5G&   &&   #PYP
                     B^.::..7&
                      J::::^G
                       #Y^G&
                        B~
                        G!
                        #
EOF
        ;;

        "Grombyang"*)
            set_colors 4 2 1
            read -rd '' ascii_data <<'EOF'
${c1}            eeeeeeeeeeee
         eeeeeeeeeeeeeeeee
      eeeeeeeeeeeeeeeeeeeeeee
    eeeee       ${c2}.o+       ${c1}eeee
  eeee         ${c2}`ooo/         ${c1}eeee
 eeee         ${c2}`+oooo:         ${c1}eeee
eee          ${c2}`+oooooo:          ${c1}eee
eee          ${c2}-+oooooo+:         ${c1}eee
ee         ${c2}`/:oooooooo+:         ${c1}ee
ee        ${c2}`/+   +++    +:        ${c1}ee
ee              ${c2}+o+\             ${c1}ee
eee             ${c2}+o+\            ${c1}eee
eee        ${c2}//  \\ooo/  \\\        ${c1}eee
 eee      ${c2}//++++oooo++++\\\     ${c1}eee
  eeee    ${c2}::::++oooo+:::::   ${c1}eeee
    eeeee   ${c3}Grombyang OS ${c1}  eeee
      eeeeeeeeeeeeeeeeeeeeeee
         eeeeeeeeeeeeeeeee
EOF
        ;;

        "guix_small"*)
            set_colors 3 7 6 1 8
            read -rd '' ascii_data <<'EOF'
${c1}|.__          __.|
|__ \\        / __|
   \\ \\      / /
    \\ \\    / /
     \\ \\  / /
      \\ \\/ /
       \\__/
EOF
        ;;

        "Guix"*)
            set_colors 3 7 6 1 8
            read -rd '' ascii_data <<'EOF'
${c1} ..                             `.
 `--..```..`           `..```..--`
   .-:///-:::.       `-:::///:-.
      ````.:::`     `:::.````
           -//:`    -::-
            ://:   -::-
            `///- .:::`
             -+++-:::.
              :+/:::-
              `-....`
EOF
        ;;

        "haiku_small"*)
            set_colors 2 8
            read -rd '' ascii_data <<'EOF'
${c1}       ,^,
      /   \\
*--_ ;     ; _--*
\\   '"     "'   /
 '.           .'
.-'"         "'-.
 '-.__.   .__.-'
       |_|
EOF
        ;;

        "Haiku"*)
            set_colors 1 3 7 2
            read -rd '' ascii_data <<'EOF'
${c3}

           MMMM              MMMM
           MMMM              MMMM
           MMMM              MMMM
           MMMM              MMMM
           MMMM${c4}       .ciO| /YMMMMM*"
${c3}           MMMM${c4}   .cOMMMMM|/MMMMM/`
 ,         ,iMM|/MMMMMMMMMMMMMMM*
  `*.__,-cMMMMMMMMMMMMMMMMM/`${c3}.MMM
           MM${c4}MMMMMMM/`:MMM/  ${c3}MMMM
           MMMM              MMMM
           MMMM              MMMM
           """"              """"
EOF
        ;;

        "HamoniKR"*)
            set_colors 4 7 99 1 3 7
            read -rd '' ascii_data <<'EOF'
${c1}            
                     cO0Ox. 
                  .ldddddddo.               
                .lddddddddddo              
              'lddddddddddddc              
            ,oddddddddddddd;                   
          'ldddddddddddddo.                    
        .oddddddddddddddc.                     
      ,dddddddddddddddo.                      
    ,ccoooooooocoddooo:                       
  ,cooooooooooooooooop ${c3}                 c000x.
${c1}.cooooooooooooooopcllll${c3}              .cddddddo.
${c1}coooooooooooooop' .qlll.${c3}           .ddoooooooo;
${c1}cooooooooooc;        ${c3}'qlllp.     .ddoooooooooo;
${c1}.cooooooc;             ${c3}'lllbc...coooooooooooo;
${c1}  .cooc'                ${c3}.llllcoooooooooooooo.  
                         .coooooooooooooop:    
                       .coooooooooooooop'      
                      .cooooooooooooop.        
                    .cooooooooooooop.          
                   .coooooooooooop.            
                  .cooooooooooop.              
                  .cooooooooop.                
                   .cooooop'                
                                                                                           
EOF
        ;;
        
        "Huayra"*)
            set_colors 4 7
            read -rd '' ascii_data <<'EOF'
${c2}                     `
            .       .       `
       ``    -      .      .
        `.`   -` `. -  `` .`
          ..`-`-` + -  / .`     ```
          .--.+--`+:- :/.` .-``.`
            -+/so::h:.d-`./:`.`
              :hNhyMomy:os-...-.  ````
               .dhsshNmNhoo+:-``.```
                ${c1}`ohy:-${c2}NMds+::-.``
            ````${c1}.hNN+`${c2}mMNho/:-....````
       `````     `../dmNhoo+/:..``
    ````            .dh++o/:....`
.+s/`                `/s-.-.:.`` ````
::`                    `::`..`
                          .` `..
                                ``
EOF
        ;;

        "HydroOS"*)
            set_colors 1 2 3 4 5
            read -rd '' ascii_data <<'EOF'
${c1}
  _    _           _            ____   _____
 | |  | |         | |          / __ \ / ____|
 | |__| |_   _  __| |_ __ ___ | |  | | (___
 |  __  | | | |/ _` | '__/ _ \| |  | |\___ \
 | |  | | |_| | (_| | | | (_) | |__| |____) |
 |_|  |_|\__, |\__,_|_|  \___/ \____/|_____/
          __/ |
         |___/
EOF
        ;;

        "hyperbola_small"*)
            set_colors 8
            read -rd '' ascii_data <<'EOF'
${c1}    |`__.`/
    \____/
    .--.
   /    \\
  /  ___ \\
 / .`   `.\\
/.`      `.\\
EOF
        ;;

        "Hyperbola"*)
            set_colors 8
            read -rd '' ascii_data <<'EOF'
${c1}                     WW
                     KX              W
                    WO0W          NX0O
                    NOO0NW  WNXK0OOKW
                    W0OOOOOOOOOOOOKN
                     N0OOOOOOO0KXW
                       WNXXXNW
                 NXK00000KN
             WNK0OOOOOOOOOO0W
           NK0OOOOOOOOOOOOOO0W
         X0OOOOOOO00KK00OOOOOK
       X0OOOO0KNWW      WX0OO0W
     X0OO0XNW              KOOW
   N00KNW                   KOW
 NKXN                       W0W
WW                           W
EOF
        ;;

        "iglunix"*|"iglu"*)
            set_colors 8
            read -rd '' ascii_data <<'EOF'
${c1}     |
     |        |
              |
|    ________
|  /\   |    \
  /  \  |     \  |
 /    \        \ |
/      \________\
\      /        /
 \    /        /
  \  /        /
   \/________/
EOF
        ;;

        "januslinux"*|"janus"*|"Ataraxia Linux"*|"Ataraxia"*)
            set_colors 4 5 6 2
            read -rd '' ascii_data <<'EOF'
${c1}               'l:
        loooooo
          loooo coooool
 looooooooooooooooooool
  looooooooooooooooo
         lool   cooo
        coooooooloooooooo
     clooooo  ;lood  cloooo
  :loooocooo cloo      loooo
 loooo  :ooooool       loooo
looo    cooooo        cooooo
looooooooooooo      ;loooooo ${c2}looooooc
${c1}looooooooo loo   cloooooool    ${c2}looooc
${c1} cooo       cooooooooooo       ${c2}looolooooool
${c1}            cooo:     ${c2}coooooooooooooooooool
                       loooooooooooolc:   loooc;
                             cooo:    loooooooooooc
                            ;oool         looooooo:
                           coool          olc,
                          looooc   ,,
                        coooooc    loc
                       :oooool,    coool:, looool:,
                       looool:      ooooooooooooooo:
                       cooolc        .ooooooooooool
EOF
        ;;

        "Kaisen"*)
            set_colors 1 7 3
            read -rd '' ascii_data <<'EOF'
${c1}                          `
                  `:+oyyho.
             `+:`sdddddd/
        `+` :ho oyo++ohds-`
       .ho :dd.  .: `sddddddhhyso+/-
       ody.ddd-:yd- +hysssyhddddddddho`
       yddddddhddd` ` `--`   -+hddddddh.
       hddy-+dddddy+ohh/..+sddddy/:::+ys
      :ddd/sdddddddddd- oddddddd       `
     `yddddddddddddddd/ /ddddddd/
:.  :ydddddddddddddddddo..sddddddy/`
odhdddddddo- `ddddh+-``....-+hdddddds.
-ddddddhd:   /dddo  -ydddddddhdddddddd-
 /hdy:o - `:sddds   .`./hdddddddddddddo
  `/-  `+hddyosy+       :dddddddy-.-od/
      :sydds           -hddddddd`    /
       .+shd-      `:ohddddddddd`
                `:+ooooooooooooo:
EOF
        ;;

        "Kali"*)
            set_colors 4 8
            read -rd '' ascii_data <<'EOF'
${c1}..............
            ..,;:ccc,.
          ......''';lxO.
.....''''..........,:ld;
           .';;;:::;,,.x,
      ..'''.            0Xxoc:,.  ...
  ....                ,ONkc;,;cokOdc',.
 .                   OMo           ':${c2}dd${c1}o.
                    dMc               :OO;
                    0M.                 .:o.
                    ;Wd
                     ;XO,
                       ,d0Odlc;,..
                           ..',;:cdOOd::,.
                                    .:d;.':;.
                                       'd,  .'
                                         ;l   ..
                                          .o
                                            c
                                            .'
                                             .
EOF
        ;;

        "KaOS"*)
            set_colors 4 7 1
            read -rd '' ascii_data <<'EOF'
${c1}                     ..
  .....         ..OSSAAAAAAA..
 .KKKKSS.     .SSAAAAAAAAAAA.
.KKKKKSO.    .SAAAAAAAAAA...
KKKKKKS.   .OAAAAAAAA.
KKKKKKS.  .OAAAAAA.
KKKKKKS. .SSAA..
.KKKKKS..OAAAAAAAAAAAA........
 DKKKKO.=AA=========A===AASSSO..
  AKKKS.==========AASSSSAAAAAASS.
  .=KKO..========ASS.....SSSSASSSS.
    .KK.       .ASS..O.. =SSSSAOSS:
     .OK.      .ASSSSSSSO...=A.SSA.
       .K      ..SSSASSSS.. ..SSA.
                 .SSS.AAKAKSSKA.
                    .SSS....S..
EOF
        ;;

        "KDE"*)
            set_colors 2 7
            read -rd '' ascii_data <<'EOF'
${c1}             `..---+/---..`
         `---.``   ``   `.---.`
      .--.`        ``        `-:-.
    `:/:     `.----//----.`     :/-
   .:.    `---`          `--.`    .:`
  .:`   `--`                .:-    `:.
 `/    `:.      `.-::-.`      -:`   `/`
 /.    /.     `:++++++++:`     .:    .:
`/    .:     `+++++++++++/      /`   `+`
/+`   --     .++++++++++++`     :.   .+:
`/    .:     `+++++++++++/      /`   `+`
 /`    /.     `:++++++++:`     .:    .:
 ./    `:.      `.:::-.`      -:`   `/`
  .:`   `--`                .:-    `:.
   .:.    `---`          `--.`    .:`
    `:/:     `.----//----.`     :/-
      .-:.`        ``        `-:-.
         `---.``   ``   `.---.`
             `..---+/---..`
EOF
        ;;

        "Kibojoe"*)
            set_colors 2 7 4
            read -rd '' ascii_data <<'EOF'
            ${c3}           ./+oooooo+/.
           -/+ooooo+/:.`
          ${c1}`${c3}yyyo${c2}+++/++${c3}osss${c1}.
         ${c1}+NMN${c3}yssssssssssss${c1}.
       ${c1}.dMMMMN${c3}sssssssssssy${c1}Ns`
      +MMMMMMMm${c3}sssssssssssh${c1}MNo`
    `hMMMMMNNNMd${c3}sssssssssssd${c1}MMN/
   .${c3}syyyssssssy${c1}NNmmmmd${c3}sssss${c1}hMMMMd:
  -NMmh${c3}yssssssssyhhhhyssyh${c1}mMMMMMMMy`
 -NMMMMMNN${c3}mdhyyyyyyyhdm${c1}NMMMMMMMMMMMN+
`NMMMMMMMMMMMMMMMMMMMMMMMMMMMMMMMMMMMd.
ods+/:-----://+oyydmNMMMMMMMMMMMMMMMMMN-
`                     .-:+osyhhdmmNNNmdo
EOF
        ;;

        "Kogaion"*)
            set_colors 4 7 1
            read -rd '' ascii_data <<'EOF'
${c1}            ;;      ,;
           ;;;     ,;;
         ,;;;;     ;;;;
      ,;;;;;;;;    ;;;;
     ;;;;;;;;;;;   ;;;;;
    ,;;;;;;;;;;;;  ';;;;;,
    ;;;;;;;;;;;;;;, ';;;;;;;
    ;;;;;;;;;;;;;;;;;, ';;;;;
;    ';;;;;;;;;;;;;;;;;;, ;;;
;;;,  ';;;;;;;;;;;;;;;;;;;,;;
;;;;;,  ';;;;;;;;;;;;;;;;;;,
;;;;;;;;,  ';;;;;;;;;;;;;;;;,
;;;;;;;;;;;;, ';;;;;;;;;;;;;;
';;;;;;;;;;;;; ';;;;;;;;;;;;;
 ';;;;;;;;;;;;;, ';;;;;;;;;;;
  ';;;;;;;;;;;;;  ;;;;;;;;;;
    ';;;;;;;;;;;; ;;;;;;;;
        ';;;;;;;; ;;;;;;
           ';;;;; ;;;;
             ';;; ;;
EOF
        ;;

        "Korora"*)
            set_colors 4 7 1
            read -rd '' ascii_data <<'EOF'
${c2}                ____________
             _add55555555554${c1}:
           _w?'${c1}``````````'${c2})k${c1}:
          _Z'${c1}`${c2}            ]k${c1}:
          m(${c1}`${c2}             )k${c1}:
     _.ss${c1}`${c2}m[${c1}`${c2},            ]e${c1}:
   .uY"^`${c1}`${c2}Xc${c1}`${c2}?Ss.         d(${c1}`
  jF'${c1}`${c2}    `@.  ${c1}`${c2}Sc      .jr${c1}`
 jr${c1}`${c2}       `?n_ ${c1}`${c2}$;   _a2"${c1}`
.m${c1}:${c2}          `~M${c1}`${c2}1k${c1}`${c2}5?!`${c1}`
:#${c1}:${c2}             ${c1}`${c2})e${c1}```
:m${c1}:${c2}             ,#'${c1}`
:#${c1}:${c2}           .s2'${c1}`
:m,________.aa7^${c1}`
:#baaaaaaas!J'${c1}`
 ```````````
EOF
        ;;

        "KSLinux"*)
            set_colors 4 7 1
            read -rd '' ascii_data <<'EOF'
${c1} K   K U   U RRRR   ooo
 K  K  U   U R   R o   o
 KKK   U   U RRRR  o   o
 K  K  U   U R  R  o   o
 K   K  UUU  R   R  ooo

${c2}  SSS   AAA  W   W  AAA
 S     A   A W   W A   A
  SSS  AAAAA W W W AAAAA
     S A   A WW WW A   A
  SSS  A   A W   W A   A
EOF
        ;;

        "Kubuntu"*)
            set_colors 4 7 1
            read -rd '' ascii_data <<'EOF'
${c1}           `.:/ossyyyysso/:.
        .:oyyyyyyyyyyyyyyyyyyo:`
      -oyyyyyyyo${c2}dMMy${c1}yyyyyyysyyyyo-
    -syyyyyyyyyy${c2}dMMy${c1}oyyyy${c2}dmMMy${c1}yyyys-
   oyyys${c2}dMy${c1}syyyy${c2}dMMMMMMMMMMMMMy${c1}yyyyyyo
 `oyyyy${c2}dMMMMy${c1}syysoooooo${c2}dMMMMy${c1}yyyyyyyyo`
 oyyyyyy${c2}dMMMMy${c1}yyyyyyyyyyys${c2}dMMy${c1}sssssyyyo
-yyyyyyyy${c2}dMy${c1}syyyyyyyyyyyyyys${c2}dMMMMMy${c1}syyy-
oyyyysoo${c2}dMy${c1}yyyyyyyyyyyyyyyyyy${c2}dMMMMy${c1}syyyo
yyys${c2}dMMMMMy${c1}yyyyyyyyyyyyyyyyyysosyyyyyyyy
yyys${c2}dMMMMMy${c1}yyyyyyyyyyyyyyyyyyyyyyyyyyyyy
oyyyyysos${c2}dy${c1}yyyyyyyyyyyyyyyyyy${c2}dMMMMy${c1}syyyo
-yyyyyyyy${c2}dMy${c1}syyyyyyyyyyyyyys${c2}dMMMMMy${c1}syyy-
 oyyyyyy${c2}dMMMy${c1}syyyyyyyyyyys${c2}dMMy${c1}oyyyoyyyo
 `oyyyy${c2}dMMMy${c1}syyyoooooo${c2}dMMMMy${c1}oyyyyyyyyo
   oyyysyyoyyyys${c2}dMMMMMMMMMMMy${c1}yyyyyyyo
    -syyyyyyyyy${c2}dMMMy${c1}syyy${c2}dMMMy${c1}syyyys-
      -oyyyyyyy${c2}dMMy${c1}yyyyyysosyyyyo-
        ./oyyyyyyyyyyyyyyyyyyo/.
           `.:/oosyyyysso/:.`
EOF
        ;;

        "LEDE"*)
            set_colors 4 7 1
            read -rd '' ascii_data <<'EOF'
${c1}     _________
    /        /\
   /  LE    /  \
  /    DE  /    \
 /________/  LE  \
 \        \   DE /
  \    LE  \    /
   \  DE    \  /
    \________\/
EOF
        ;;

        "LangitKetujuh_old")
            set_colors 7 4
            read -rd '' ascii_data <<'EOF'
${c1}
   L7L7L7L7L7L7L7L7L7L7L7L7L7L7L7L7L7L7L7L7L7L
      'L7L7L7L7L7L7L7L7L7L7L7L7L7L7L7L7L7L7L7L
   L7L.   'L7L7L7L7L7L7L7L7L7L7L7L7L7L7L7L7L7L
   L7L7L7L                             L7L7L7L
   L7L7L7L                             L7L7L7L
   L7L7L7L             L7L7L7L7L7L7L7L7L7L7L7L
   L7L7L7L                'L7L7L7L7L7L7L7L7L7L
   L7L7L7L                    'L7L7L7L7L7L7L7L
   L7L7L7L                             L7L7L7L
   L7L7L7L                             L7L7L7L
   L7L7L7L7L7L7L7L7L7L7L7L7L7L7L7L7L7L.   'L7L
   L7L7L7L7L7L7L7L7L7L7L7L7L7L7L7L7L7L7L7L.
   L7L7L7L7L7L7L7L7L7L7L7L7L7L7L7L7L7L7L7L7L7L
${c2}
EOF
        ;;

        "LangitKetujuh"*)
            set_colors 4 2
            read -rd '' ascii_data <<'EOF'
${c1}
. 'MMMMMMMMMMMMMMMMMMMMMMMMMMMMMMMMML7
MM.   'MMMMMMMMMMMMMMMMMMMMMMMMMMML7L7
MMMMMM     MMMMMMML7L7L7L7L7L7L7L7L7L7
L7MMMM                          L7L7L7
L7L7MM           'L7L7L7L7L7L7L7L7L7L:
L7L7L7               'L7L7L7L7L7L7L:::
L7L7L7                   'L7L7L7::::::
:7L7L7                          ::::::
::L7L7L7L7L7L7L7L7L7L::::::.    ::::::
:::::7L7L7L7L7L7:::::::::::::::.   '::
:::::::::::::::::::::::::::::::::::. '
${c2}

EOF
        ;;

        "LaxerOS"*)
            set_colors 7 4
            read -rd '' ascii_data <<'EOF'
${c2}
                    /.
                 `://:-
                `//////:
               .////////:`
              -//////////:`
             -/////////////`
            :///////////////.
          `://////.```-//////-
         `://///:`     .//////-
        `//////:        `//////:
       .//////-          `://///:`
      -//////-            `://///:`
     -//////.               ://////`
    ://////`                 -//////.
   `/////:`                   ./////:
    .-::-`                     .:::-`

.:://////////////////////////////////::.
////////////////////////////////////////
.:////////////////////////////////////:.

EOF
        ;;

        "LibreELEC"*)
            set_colors 2 3 7 14 13
            read -rd '' ascii_data <<'EOF'
${c1}          :+ooo/.      ${c2}./ooo+:
${c1}        :+ooooooo/.  ${c2}./ooooooo+:
${c1}      :+ooooooooooo:${c2}:ooooooooooo+:
${c1}    :+ooooooooooo+-  ${c2}-+ooooooooooo+:
${c1}  :+ooooooooooo+-  ${c3}--  ${c2}-+ooooooooooo+:
${c1}.+ooooooooooo+-  ${c3}:+oo+:  ${c2}-+ooooooooooo+-
${c1}-+ooooooooo+-  ${c3}:+oooooo+:  ${c2}-+oooooooooo-
${c1}  :+ooooo+-  ${c3}:+oooooooooo+:  ${c2}-+oooooo:
${c1}    :+o+-  ${c3}:+oooooooooooooo+:  ${c2}-+oo:
${c4}     ./   ${c3}:oooooooooooooooooo:   ${c5}/.
${c4}   ./oo+:  ${c3}-+oooooooooooooo+-  ${c5}:+oo/.
${c4} ./oooooo+:  ${c3}-+oooooooooo+-  ${c5}:+oooooo/.
${c4}-oooooooooo+:  ${c3}-+oooooo+-  ${c5}:+oooooooooo-
${c4}.+ooooooooooo+:  ${c3}-+oo+-  ${c5}:+ooooooooooo+.
${c4}  -+ooooooooooo+:  ${c3}..  ${c5}:+ooooooooooo+-
${c4}    -+ooooooooooo+:  ${c5}:+ooooooooooo+-
${c4}      -+oooooooooo+:${c5}:+oooooooooo+-
${c4}        -+oooooo+:    ${c5}:+oooooo+-
${c4}          -+oo+:        ${c5}:+oo+-
${c4}            ..            ${c5}..
EOF
        ;;

        "Linux")
            set_colors fg 8 3
            read -rd '' ascii_data <<'EOF'
${c2}        #####
${c2}       #######
${c2}       ##${c1}O${c2}#${c1}O${c2}##
${c2}       #${c3}#####${c2}#
${c2}     ##${c1}##${c3}###${c1}##${c2}##
${c2}    #${c1}##########${c2}##
${c2}   #${c1}############${c2}##
${c2}   #${c1}############${c2}###
${c3}  ##${c2}#${c1}###########${c2}##${c3}#
${c3}######${c2}#${c1}#######${c2}#${c3}######
${c3}#######${c2}#${c1}#####${c2}#${c3}#######
${c3}  #####${c2}#######${c3}#####
EOF
        ;;

        "linuxlite_small"*)
            set_colors 3 7
            read -rd '' ascii_data <<'EOF'
${c1}   /\\
  /  \\
 / ${c2}/ ${c1}/
> ${c2}/ ${c1}/
\\ ${c2}\\ ${c1}\\
 \\_${c2}\\${c1}_\\
${c2}    \\
EOF
        ;;

        "Linux Lite"* | "Linux_Lite"*)
            set_colors 3 7
            read -rd '' ascii_data <<'EOF'
${c1}          ,xXc
      .l0MMMMMO
   .kNMMMMMWMMMN,
   KMMMMMMKMMMMMMo
  'MMMMMMNKMMMMMM:
  kMMMMMMOMMMMMMO
 .MMMMMMX0MMMMMW.
 oMMMMMMxWMMMMM:
 WMMMMMNkMMMMMO
:MMMMMMOXMMMMW
.0MMMMMxMMMMM;
:;cKMMWxMMMMO
'MMWMMXOMMMMl
 kMMMMKOMMMMMX:
 .WMMMMKOWMMM0c
  lMMMMMWO0MNd:'
   oollXMKXoxl;.
     ':. .: .'
              ..
                .
EOF
        ;;

        "LMDE"*)
            set_colors 2 7
            read -rd '' ascii_data <<'EOF'
${c2}          `.-::---..
${c1}      .:++++ooooosssoo:.
    .+o++::.      `.:oos+.
${c1}   :oo:.`             -+oo${c2}:
${c1} ${c2}`${c1}+o/`    .${c2}::::::${c1}-.    .++-${c2}`
${c1}${c2}`${c1}/s/    .yyyyyyyyyyo:   +o-${c2}`
${c1}${c2}`${c1}so     .ss       ohyo` :s-${c2}:
${c1}${c2}`${c1}s/     .ss  h  m  myy/ /s`${c2}`
${c1}`s:     `oo  s  m  Myy+-o:`
`oo      :+sdoohyoydyso/.
 :o.      .:////////++:
${c1} `/++        ${c2}-:::::-
${c1}  ${c2}`${c1}++-
${c1}   ${c2}`${c1}/+-
${c1}     ${c2}.${c1}+/.
${c1}       ${c2}.${c1}:+-.
          `--.``
EOF
        ;;

        "Lubuntu"*)
            set_colors 4 7 1
            read -rd '' ascii_data <<'EOF'
${c1}           `.:/ossyyyysso/:.
        `.:yyyyyyyyyyyyyyyyyy:.`
      .:yyyyyyyyyyyyyyyyyyyyyyyy:.
    .:yyyyyyyyyyyyyyyyyyyyyyyyyyyy:.
   -yyyyyyyyyyyyyy${c2}+hNMMMNh+${c1}yyyyyyyyy-
  :yy${c2}mNy+${c1}yyyyyyyy${c2}+Nmso++smMdhyysoo+${c1}yy:
 -yy${c2}+MMMmmy${c1}yyyyyy${c2}hh${c1}yyyyyyyyyyyyyyyyyyy-
.yyyy${c2}NMN${c1}yy${c2}shhs${c1}yyy${c2}+o${c1}yyyyyyyyyyyyyyyyyyyy.
:yyyy${c2}oNM+${c1}yyyy${c2}+sso${c1}yyyyyyy${c2}ss${c1}yyyyyyyyyyyyy:
:yyyyy${c2}+dNs${c1}yyyyyyy${c2}++${c1}yyyyy${c2}oN+${c1}yyyyyyyyyyyy:
:yyyyy${c2}oMMmhysso${c1}yyyyyyyyyy${c2}mN+${c1}yyyyyyyyyyy:
:yyyyyy${c2}hMm${c1}yyyyy${c2}+++${c1}yyyyyyy${c2}+MN${c1}yyyyyyyyyyy:
.yyyyyyy${c2}ohmy+${c1}yyyyyyyyyyyyy${c2}NMh${c1}yyyyyyyyyy.
 -yyyyyyyyyy${c2}++${c1}yyyyyyyyyyyy${c2}MMh${c1}yyyyyyyyy-
  :yyyyyyyyyyyyyyyyyyyyy${c2}+mMN+${c1}yyyyyyyy:
   -yyyyyyyyyyyyyyyyy${c2}+sdMMd+${c1}yyyyyyyy-
    .:yyyyyyyyy${c2}hmdmmNMNdy+${c1}yyyyyyyy:.
      .:yyyyyyy${c2}my${c1}yyyyyyyyyyyyyyy:.
        `.:yyyy${c2}s${c1}yyyyyyyyyyyyy:.`
           `.:/oosyyyysso/:.`
EOF
        ;;

        "Lunar"*)
            set_colors 4 7 3
            read -rd '' ascii_data <<'EOF'
${c1}`-.                                 `-.
  -ohys/-`                    `:+shy/`
     -omNNdyo/`          :+shmNNy/`
             ${c3}      -
                 /mMmo
                 hMMMN`
                 .NMMs
    ${c1}  -:+oooo+//: ${c3}/MN${c1}. -///oooo+/-`
     /:.`          ${c3}/${c1}           `.:/`
${c3}          __
         |  |   _ _ ___ ___ ___
         |  |__| | |   | .'|  _|
         |_____|___|_|_|__,|_|
EOF
        ;;

        "mac"*"_small")
            set_colors 2 3 1 5 4
            read -rd '' ascii_data <<'EOF'
${c1}       .:'
    _ :'_
${c2} .'`_`-'_``.
:________.-'
${c3}:_______:
:_______:
${c4} :_______`-;
${c5}  `._.-._.'
EOF
        ;;

        "mac"* | "Darwin")
            set_colors 2 3 1 1 5 4
            read -rd '' ascii_data <<'EOF'
${c1}                    c.'
                 ,xNMM.
               .OMMMMo
               lMM"
     .;loddo:.  .olloddol;.
   cKMMMMMMMMMMNWMMMMMMMMMM0:
${c2} .KMMMMMMMMMMMMMMMMMMMMMMMWd.
 XMMMMMMMMMMMMMMMMMMMMMMMX.
${c3};MMMMMMMMMMMMMMMMMMMMMMMM:
:MMMMMMMMMMMMMMMMMMMMMMMM:
${c4}.MMMMMMMMMMMMMMMMMMMMMMMMX.
 kMMMMMMMMMMMMMMMMMMMMMMMMWd.
 ${c5}'XMMMMMMMMMMMMMMMMMMMMMMMMMMk
  'XMMMMMMMMMMMMMMMMMMMMMMMMK.
    ${c6}kMMMMMMMMMMMMMMMMMMMMMMd
     ;KMMMMMMMWXXWMMMMMMMk.
       "cooc*"    "*coo'"
EOF
        ;;

        "mageia_small"*)
            set_colors 6 7
            read -rd '' ascii_data <<'EOF'
${c1}   *
    *
   **
${c2} /\\__/\\
/      \\
\\      /
 \\____/
EOF
        ;;

        "Mageia"*)
            set_colors 6 7
            read -rd '' ascii_data <<'EOF'
${c1}        .°°.
         °°   .°°.
         .°°°. °°
         .   .
          °°° .°°°.
      .°°°.   '___'
${c2}     .${c1}'___'     ${c2}   .
   :dkxc;'.  ..,cxkd;
 .dkk. kkkkkkkkkk .kkd.
.dkk.  ';cloolc;.  .kkd
ckk.                .kk;
xO:                  cOd
xO:                  lOd
lOO.                .OO:
.k00.              .00x
 .k00;            ;00O.
  .lO0Kc;,,,,,,;c0KOc.
     ;d00KKKKKK00d;
        .,KKKK,.
EOF
        ;;

        "MagpieOS"*)
            set_colors 2 1 3 5
            read -rd '' ascii_data <<'EOF'
${c1}        ;00000     :000Ol
     .x00kk00:    O0kk00k;
    l00:   :00.  o0k   :O0k.
  .k0k.     x${c2}d$dddd${c1}k'    .d00;
  k0k.      ${c2}.dddddl       ${c1}o00,
 o00.        ${c2}':cc:.        ${c1}d0O
.00l                       ,00.
l00.                       d0x
k0O                     .:k0o
O0k                 ;dO0000d.
k0O               .O0O${c2}xxxxk${c1}00:
o00.              k0O${c2}dddddd${c1}occ
'00l              x0O${c2}dddddo${c3};..${c1}
 x00.             .x00${c2}kxxd${c3}:..${c1}
 .O0x               .:oxxx${c4}Okl.${c1}
  .x0d                     ${c4},xx,${c1}
    .:o.          ${c4}.xd       ckd${c1}
       ..          ${c4}dxl     .xx;
                    :xxolldxd'
                      ;oxdl.
EOF
        ;;

        "Mandriva"* | "Mandrake"*)
            set_colors 4 3
            read -rd '' ascii_data <<'EOF'
${c2}                        ``
                       `-.
${c1}      `               ${c2}.---
${c1}    -/               ${c2}-::--`
${c1}  `++    ${c2}`----...```-:::::.
${c1} `os.      ${c2}.::::::::::::::-```     `  `
${c1} +s+         ${c2}.::::::::::::::::---...--`
${c1}-ss:          ${c2}`-::::::::::::::::-.``.``
${c1}/ss-           ${c2}.::::::::::::-.``   `
${c1}+ss:          ${c2}.::::::::::::-
${c1}/sso         ${c2}.::::::-::::::-
${c1}.sss/       ${c2}-:::-.`   .:::::
${c1} /sss+.    ${c2}..`${c1}  `--`    ${c2}.:::
${c1}  -ossso+/:://+/-`        ${c2}.:`
${c1}    -/+ooo+/-.              ${c2}`
EOF
        ;;

        "manjaro_small"*)
            set_colors 2 7
            read -rd '' ascii_data <<'EOF'
${c1}||||||||| ||||
||||||||| ||||
||||      ||||
|||| |||| ||||
|||| |||| ||||
|||| |||| ||||
|||| |||| ||||
EOF
        ;;

        "Manjaro"*)
            set_colors 2 7
            read -rd '' ascii_data <<'EOF'
${c1}██████████████████  ████████
██████████████████  ████████
██████████████████  ████████
██████████████████  ████████
████████            ████████
████████  ████████  ████████
████████  ████████  ████████
████████  ████████  ████████
████████  ████████  ████████
████████  ████████  ████████
████████  ████████  ████████
████████  ████████  ████████
████████  ████████  ████████
████████  ████████  ████████
EOF
        ;;

        "MassOS"*)
            set_colors 7
            read -rd '' ascii_data <<'EOF'
${c1} -+++/+++osyyhdmNNMMMMNdy/
 /MMMMMMMMMMMMMMMMMMMMMMMMm.
 /MMMMMMMMMMMMMMMMMMMMMMMMMm
 /MMMMMMMMMMMMMMMMMMMMMMMMMM:
 :ddddddddhddddddddhdddddddd/
 /NNNNNNNm:NNNNNNNN-NNNNNNNNo
 /MMMMMMMN:MMMMMMMM-MMMMMMMMs
 /MMMMMMMN:MMMMMMMM-MMMMMMMMs
 /MMMMMMMN:MMMMMMMM-MMMMMMMMs
 /MMMMMMMN:MMMMMMMM-MMMMMMMMs
 /MMMMMMMN:MMMMMMMM-MMMMMMMMs
 /MMMMMMMN:MMMMMMMM-MMMMMMMMs
 /MMMMMMMN:MMMMMMMM-MMMMMMMMs
 /MMMMMMMN:MMMMMMMM-MMMMMMMMs
 :MMMMMMMN:MMMMMMMM-MMMMMMMMs
  dMMMMMMN:MMMMMMMM-MMMMMMMMs
  `yNMMMMN:MMMMMMMM-MMMMMMMMs
    `:+oss.ssssssss.ssssssss/
EOF
        ;;

        "TeArch"*)
            set_colors 39 7 1
            read -rd '' ascii_data <<'EOF'
${c1}          @@@@@@@@@@@@@@
      @@@@@@@@@              @@@@@@
     @@@@@                     @@@@@
     @@                           @@
      @%                         @@
       @                         @
       @@@@@@@@@@@@@@@@@@@@@@@@ @@
       .@@@@@@@@@@@@/@@@@@@@@@@@@
       @@@@@@@@@@@@///@@@@@@@@@@@@
      @@@@@@@@@@@@@((((@@@@@@@@@@@@
     @@@@@@@@@@@#(((((((#@@@@@@@@@@@
    @@@@@@@@@@@#//////////@@@@@@@@@@&
    @@@@@@@@@@////@@@@@////@@@@@@@@@@
    @@@@@@@@//////@@@@@/////@@@@@@@@@
    @@@@@@@//@@@@@@@@@@@@@@@//@@@@@@@
 @@@@@@@@@@@@@@@@@@@@@@@@@@@@@@@@@@@@@@@
@@     .@@@@@@@@@@@@@@@@@@@@@@@@@      @
 @@@@@@           @@@.           @@@@@@@
   @@@@@@@&@@@@@@@#  #@@@@@@@@@@@@@@@@
      @@@@@@@@@@@@@@@@@@@@@@@@@@@@@
          @@@@@@@@@@@@@@@@@@@@@
EOF
        ;;

        "Maui"*)
            set_colors 6 7
            read -rd '' ascii_data <<'EOF'
${c1}             `.-://////:--`
         .:/oooooooooooooooo+:.
      `:+ooooooooooooooooooooooo:`
    `:oooooooooooooooooooooooooooo/`
    ..```-oooooo/-`` `:oooooo+:.` `--
  :.      +oo+-`       /ooo/`       -/
 -o.     `o+-          +o/`         -o:
`oo`     ::`  :o/     `+.  .+o`     /oo.
/o+      .  -+oo-     `   /oo/     `ooo/
+o-        /ooo+`       .+ooo.     :ooo+
++       .+oooo:       -oooo+     `oooo+
:.      .oooooo`      :ooooo-     :oooo:
`      .oooooo:      :ooooo+     `ooo+-`
      .+oooooo`     -oooooo:     `o/-
      +oooooo:     .ooooooo.
     /ooooooo`     /ooooooo/       ..
    `:oooooooo/:::/ooooooooo+:--:/:`
      `:+oooooooooooooooooooooo+:`
         .:+oooooooooooooooo+:.
             `.-://////:-.`
EOF
        ;;

        "Mer"*)
            set_colors 4 7 1
            read -rd '' ascii_data <<'EOF'
${c1}                         dMs
                         .-`
                       `y`-o+`
                        ``NMMy
                      .--`:++.
                    .hNNNNs
                    /MMMMMN
                    `ommmd/ +/
                      ````  +/
                     `:+sssso/-`
  .-::. `-::-`     `smNMNmdmNMNd/      .://-`
.ymNMNNdmNMMNm+`  -dMMh:.....+dMMs   `sNNMMNo
dMN+::NMMy::hMM+  mMMo `ohhy/ `dMM+  yMMy::-
MMm   yMM-  :MMs  NMN` `:::::--sMMh  dMM`
MMm   yMM-  -MMs  mMM+ `ymmdsymMMMs  dMM`
NNd   sNN-  -NNs  -mMNs-.--..:dMMh`  dNN
---   .--`  `--.   .smMMmdddmMNdo`   .--
                     ./ohddds+:`
                     +h- `.:-.
                     ./`.dMMMN+
                        +MMMMMd
                        `+dmmy-
                      ``` .+`
                     .dMNo-y.
                     `hmm/
                         .:`
                         dMs
EOF
        ;;

        "Minix"*)
            set_colors 1 7 3
            read -rd '' ascii_data <<'EOF'
${c2}   -sdhyo+:-`                -/syymm:
   sdyooymmNNy.     ``    .smNmmdysNd
   odyoso+syNNmysoyhhdhsoomNmm+/osdm/
    :hhy+-/syNNmddhddddddmNMNo:sdNd:
     `smNNdNmmNmddddddddddmmmmmmmy`
   `ohhhhdddddmmNNdmddNmNNmdddddmdh-
   odNNNmdyo/:/-/hNddNy-`..-+ydNNNmd:
 `+mNho:`   smmd/ sNNh :dmms`   -+ymmo.
-od/       -m${c1}mm${c2}mo -NN+ +m${c1}mm${c2}m-       yms:
+sms -.`    :so:  .NN+  :os/     .-`mNh:
.-hyh+:////-     -sNNd:`    .--://ohNs-
 `:hNNNNNNNMMd/sNMmhsdMMh/ymmNNNmmNNy/
  -+sNNNNMMNNNsmNMo: :NNmymNNNNMMMms:
    //oydNMMMMydMMNysNMMmsMMMMMNyo/`
       ../-yNMMy--/::/-.sMMmos+.`
           -+oyhNsooo+omy/```
              `::ohdmds-`
EOF
        ;;

        "MIRACLE LINUX"* | "MIRACLE_LINUX"*)
            set_colors 29
            read -rd '' ascii_data <<'EOF'
${c1}            ,A
          .###
     .#' .####   .#.
   r##:  :####   ####.
  +###;  :####  ######C
  :####:  #### ,######".#.
.# :####. :### #####'.#####.
##: `####. ### ###'.########+.
#### `####::## ##'.#######+'
 ####+.`###i## #',####:'
 `+###MI`##### 'l###:'
   `+####+`### ;#E'
      `+###:## #'
         `:### '
           '##
            ';
EOF
        ;;

		
        "Linspire"* | "Freespire"* | "Lindows"*)
            set_colors 4 2
            read -rd '' ascii_data <<'EOF'
${c2}                                                   __^ 	
${c2}                                                __/    \\
${c2}   MMy        dMy                            __/        \\
${c2}  dMMy        MMy                            ${c1}MM${c2}          \\
${c2}  MMMy            ,,        ${c1}dMMMMn                        ${c2}\\
${c2} dMMy        dMM dMMMMMMy  ${c1}dMM  MM dMMMMMy  dMM MM.nMMM dMMMMMM
${c1}MMM          ${c2}MMy MMy  MMy ${c1}dMM      MMy  MMy MMy MMy    dy   dMy
${c1}MMM         ${c2}dMM dMM   MMy  ${c1}dMMMMy dMM  dMM dMM dMM    dMMMMMMM
${c2} dMMy       MMy MMy  MMy     ${c1}dMMy MM  MMy MMy  MMy    dMM
${c2}dMMy       dMM dMM  dMM ${c1}dMM  MMy dMMMMMy dMM  dMM     MMy   MM
${c2}MMMMMMMMMM MMy MMy  MMy ${c1}dMMMyyy MMy     MMy  MMy      dMMMMMMy
${c2}                                ${c1}dy
EOF
        ;;
		
        "linuxmint_small"*)
            set_colors 2 7
            read -rd '' ascii_data <<'EOF'
${c1} ___________
|_          \\
  | ${c2}| _____ ${c1}|
  | ${c2}| | | | ${c1}|
  | ${c2}| | | | ${c1}|
  | ${c2}\\__${c2}___/ ${c1}|
  \\_________/
EOF
        ;;

        "Linux Mint Old"* | "LinuxMintOld"* | "mint_old"*)
            set_colors 2 7
            read -rd '' ascii_data <<'EOF'
${c1}MMMMMMMMMMMMMMMMMMMMMMMMMmds+.
MMm----::-://////////////oymNMd+`
MMd      ${c2}/++                ${c1}-sNMd:
MMNso/`  ${c2}dMM    `.::-. .-::.` ${c1}.hMN:
ddddMMh  ${c2}dMM   :hNMNMNhNMNMNh: ${c1}`NMm
    NMm  ${c2}dMM  .NMN/-+MMM+-/NMN` ${c1}dMM
    NMm  ${c2}dMM  -MMm  `MMM   dMM. ${c1}dMM
    NMm  ${c2}dMM  -MMm  `MMM   dMM. ${c1}dMM
    NMm  ${c2}dMM  .mmd  `mmm   yMM. ${c1}dMM
    NMm  ${c2}dMM`  ..`   ...   ydm. ${c1}dMM
    hMM- ${c2}+MMd/-------...-:sdds  ${c1}dMM
    -NMm- ${c2}:hNMNNNmdddddddddy/`  ${c1}dMM
     -dMNs-${c2}``-::::-------.``    ${c1}dMM
      `/dMNmy+/:-------------:/yMMM
         ./ydNMMMMMMMMMMMMMMMMMMMMM
            .MMMMMMMMMMMMMMMMMMM
EOF
        ;;

        "Linux Mint"* | "LinuxMint"* | "mint"*)
            set_colors 2 7
            read -rd '' ascii_data <<'EOF'
${c2}             ...-:::::-...
${c2}          .-MMMMMMMMMMMMMMM-.
      .-MMMM${c1}`..-:::::::-..`${c2}MMMM-.
    .:MMMM${c1}.:MMMMMMMMMMMMMMM:.${c2}MMMM:.
   -MMM${c1}-M---MMMMMMMMMMMMMMMMMMM.${c2}MMM-
 `:MMM${c1}:MM`  :MMMM:....::-...-MMMM:${c2}MMM:`
 :MMM${c1}:MMM`  :MM:`  ``    ``  `:MMM:${c2}MMM:
.MMM${c1}.MMMM`  :MM.  -MM.  .MM-  `MMMM.${c2}MMM.
:MMM${c1}:MMMM`  :MM.  -MM-  .MM:  `MMMM-${c2}MMM:
:MMM${c1}:MMMM`  :MM.  -MM-  .MM:  `MMMM:${c2}MMM:
:MMM${c1}:MMMM`  :MM.  -MM-  .MM:  `MMMM-${c2}MMM:
.MMM${c1}.MMMM`  :MM:--:MM:--:MM:  `MMMM.${c2}MMM.
 :MMM${c1}:MMM-  `-MMMMMMMMMMMM-`  -MMM-${c2}MMM:
  :MMM${c1}:MMM:`                `:MMM:${c2}MMM:
   .MMM${c1}.MMMM:--------------:MMMM.${c2}MMM.
     '-MMMM${c1}.-MMMMMMMMMMMMMMM-.${c2}MMMM-'
       '.-MMMM${c1}``--:::::--``${c2}MMMM-.'
${c2}            '-MMMMMMMMMMMMM-'
${c2}               ``-:::::-``
EOF
        ;;

        "Live Raizo"* | "Live_Raizo"*)
            set_colors 3
            read -rd '' ascii_data <<'EOF'
${c1}             `......`
        -+shmNMMMMMMNmhs/.
     :smMMMMMmmhyyhmmMMMMMmo-
   -hMMMMd+:. `----` .:odMMMMh-
 `hMMMN+. .odNMMMMMMNdo. .yMMMMs`
 hMMMd. -dMMMMmdhhdNMMMNh` .mMMMh
oMMMm` :MMMNs.:sddy:-sMMMN- `NMMM+
mMMMs  dMMMo sMMMMMMd yMMMd  sMMMm
----`  .---` oNMMMMMh `---.  .----
              .sMMy:
               /MM/
              +dMMms.
             hMMMMMMN
            `dMMMMMMm:
      .+ss+sMNysMMoomMd+ss+.
     +MMMMMMN` +MM/  hMMMMMNs
     sMMMMMMm-hNMMMd-hMMMMMMd
      :yddh+`hMMMMMMN :yddy/`
             .hMMMMd:
               `..`
EOF
        ;;

        "mx_small"*)
            set_colors 4 6 7
            read -rd '' ascii_data <<'EOF'
${c3}    \\\\  /
     \\\\/
      \\\\
   /\\/ \\\\
  /  \\  /\\
 /    \\/  \\
/__________\\
EOF
        ;;

        "MX"*)
            set_colors 4 6 7
            read -rd '' ascii_data <<'EOF'
${c3}MMMMMMMMMMMMMMMMMMMMMMMMMMMMMMNMMMMMMMMM
MMMMMMMMMMNs..yMMMMMMMMMMMMMm: +NMMMMMMM
MMMMMMMMMN+    :mMMMMMMMMMNo` -dMMMMMMMM
MMMMMMMMMMMs.   `oNMMMMMMh- `sNMMMMMMMMM
MMMMMMMMMMMMN/    -hMMMN+  :dMMMMMMMMMMM
MMMMMMMMMMMMMMh-    +ms. .sMMMMMMMMMMMMM
MMMMMMMMMMMMMMMN+`   `  +NMMMMMMMMMMMMMM
MMMMMMMMMMMMMMNMMd:    .dMMMMMMMMMMMMMMM
MMMMMMMMMMMMm/-hMd-     `sNMMMMMMMMMMMMM
MMMMMMMMMMNo`   -` :h/    -dMMMMMMMMMMMM
MMMMMMMMMd:       /NMMh-   `+NMMMMMMMMMM
MMMMMMMNo`         :mMMN+`   `-hMMMMMMMM
MMMMMMh.            `oNMMd:    `/mMMMMMM
MMMMm/                -hMd-      `sNMMMM
MMNs`                   -          :dMMM
Mm:                                 `oMM
MMMMMMMMMMMMMMMMMMMMMMMMMMMMMMMMMMMMMMMM
EOF
        ;;

        "Namib"*)
            set_colors 1
            read -rd '' ascii_data <<'EOF'
${c1}          .:+shysyhhhhysyhs+:.
       -/yyys              syyy/-
     -shy                      yhs-
   -yhs                          shy-
  +hy                              yh+
 +ds                                sd+
/ys                  so              sy/
sh                 smMMNdyo           hs
yo               ymMMMMNNMMNho        oy
N             ydMMMNNMMMMMMMMMmy       N
N         shmMMMMNNMMMMMMMMMMMMMNy     N
yo  ooshmNMMMNNNNMMMMMMMMMMMMMMMMMms  oy
sd yyyyyyyyyyyyyyyyyyyyyyyyyyyyyyyyyy ds
/ys                                  sy/
 +ds                                sd+
  +hy                              yh+
   -yhs                          shy-
     -shy                      yhs-
       -/yyys              syyy/-
          .:+shysyhyhhysyhs+:.
EOF
	;;

        "NekOS"*)
            set_colors 3 7 1
            read -rd '' ascii_data <<'EOF'
${c1}                                                    
                        @@@@@               
                     @@@@@@@@@.             
                  @@@@@@@@    @@@           
               @@@@@@@@@@@     @@.          
              @@@@@@@@@@@@@      .          
             @@@@@@@@@@@@@@@@@   ,          
           @@@@@@@@@@@@@@@@@@@              
          @@@@@${c2}///${c1}@@@@@@@${c2}///${c1}@@@             
          @@@@${c2}/***${c1}@@@@@@@${c2}**//${c1}@@@@           
       @@@@@@@@@@@@@@@@@@@@@@@@@@@@         
          @@@@@@@@@@@@@@@@@@@@@@@           
         @@@/   /@@@@@@@@@/   /@@@          
      @@@@@@     @@@${c3}██${c1}@@@@     @@@@@@       
      @@@@@@/   /@${c2}██${c3}██${c2}██${c1}@@/   /@@@@@@       
       @@@@@@@@@@@@@@@@@@@@@@@@@@@@         
                 ##########%%%%             
                 ##########%%  %%           
         @     @@@#######@@%%%              
      @@@      @@@@####@@@@   %             
   @@@        @@@@@@@#@@@@@@@               
   @@@        @@@@@@@@@@@@@@@               
   @@@@      @@@@@@@@@@@@@@@@@              
      @@@@@@@@@@@@@@@@@@@@@@@@              

EOF
        ;;

        "Neptune"*)
            set_colors 7
            read -rd '' ascii_data <<'EOF'
${c1}            ./+sydddddddys/-.
        .+ymNNdyooo/:+oooymNNmy/`
     `/hNNh/.`             `-+dNNy:`
    /mMd/.          .++.:oy/   .+mMd-
  `sMN/             oMMmdy+.     `oNNo
 `hMd.           `/ymy/.           :NMo
 oMN-          `/dMd:               /MM-
`mMy          -dMN+`                 mMs
.MMo         -NMM/                   yMs
 dMh         mMMMo:`                `NMo
 /MM/        /ymMMMm-               sMN.
  +Mm:         .hMMd`              oMN/
   +mNs.      `yNd/`             -dMm-
    .yMNs:    `/.`            `/yNNo`
      .odNNy+-`           .:ohNNd/.
         -+ymNNmdyyyyyyydmNNmy+.
             `-//sssssss//.
EOF
        ;;

        "netbsd_small"*)
            set_colors 5 7
            read -rd '' ascii_data <<'EOF'
${c2}\\\\${c1}\`-______,----__
${c2} \\\\        ${c1}__,---\`_
${c2}  \\\\       ${c1}\`.____
${c2}   \\\\${c1}-______,----\`-
${c2}    \\\\
     \\\\
      \\\\
EOF
        ;;

        "NetBSD"*)
            set_colors 5 7
            read -rd '' ascii_data <<'EOF'
${c1}                     `-/oshdmNMNdhyo+:-`
${c2}y${c1}/s+:-``    `.-:+oydNMMMMNhs/-``
${c2}-m+${c1}NMMMMMMMMMMMMMMMMMMMNdhmNMMMmdhs+/-`
 ${c2}-m+${c1}NMMMMMMMMMMMMMMMMMMMMmy+:`
  ${c2}-N/${c1}dMMMMMMMMMMMMMMMds:`
   ${c2}-N/${c1}hMMMMMMMMMmho:`
    ${c2}-N/${c1}-:/++/:.`
${c2}     :M+
      :Mo
       :Ms
        :Ms
         :Ms
          :Ms
           :Ms
            :Ms
             :Ms
              :Ms
EOF
        ;;

        "Netrunner"*)
            set_colors 4 7 1
            read -rd '' ascii_data <<'EOF'
${c1}           .:oydmMMMMMMmdyo:`
        -smMMMMMMMMMMMMMMMMMMds-
      +mMMMMMMMMMMMMMMMMMMMMMMMMd+
    /mMMMMMMMMMMMMMMMMMMMMMMMMMMMMm/
  `hMMMMMMMMMMMMMMMMMMMMMMMMMMMMMMMMy`
 .mMMMMMMMMMMMMMMMMMMMMMMMMMMMMMMMMMMd`
 dMMMMMMMMMMMMMMMMMMMMMMNdhmMMMMMMMMMMh
+MMMMMMMMMMMMMNmhyo+/-.   -MMMMMMMMMMMM/
mMMMMMMMMd+:.`           `mMMMMMMMMMMMMd
MMMMMMMMMMMdy/.          yMMMMMMMMMMMMMM
MMMMMMMMMMMMMMMNh+`     +MMMMMMMMMMMMMMM
mMMMMMMMMMMMMMMMMMs    -NMMMMMMMMMMMMMMd
+MMMMMMMMMMMMMMMMMN.  `mMMMMMMMMMMMMMMM/
 dMMMMMMMMMMMMMMMMMy  hMMMMMMMMMMMMMMMh
 `dMMMMMMMMMMMMMMMMM-+MMMMMMMMMMMMMMMd`
  `hMMMMMMMMMMMMMMMMmMMMMMMMMMMMMMMMy
    /mMMMMMMMMMMMMMMMMMMMMMMMMMMMMm:
      +dMMMMMMMMMMMMMMMMMMMMMMMMd/
        -odMMMMMMMMMMMMMMMMMMdo-
           `:+ydmNMMMMNmhy+-`
EOF
        ;;

        "Nitrux"*)
            set_colors 4
            read -rd '' ascii_data <<'EOF'
${c1}`:/.
`/yo
`/yo
`/yo      .+:.
`/yo      .sys+:.`
`/yo       `-/sys+:.`
`/yo           ./sss+:.`
`/yo              .:oss+:-`
`/yo                 ./o///:-`
`/yo              `.-:///////:`
`/yo           `.://///++//-``
`/yo       `.-:////++++/-`
`/yo    `-://///++o+/-`
`/yo `-/+o+++ooo+/-`
`/s+:+oooossso/.`
`//+sssssso:.
`+syyyy+:`
:+s+-
EOF
        ;;

        "nixos_small")
            set_colors 4 6
            read -rd '' ascii_data <<'EOF'
  ${c1}  \\\\  \\\\ //
 ==\\\\__\\\\/ //
   //   \\\\//
==//     //==
 //\\\\___//
// /\\\\  \\\\==
  // \\\\  \\\\
EOF
        ;;

        "nixos_old"*)
            set_colors 4 6
            read -rd '' ascii_data <<'EOF'
${c1}              ____       ${c2}_______        ____
${c1}             /####\      ${c2}\######\      /####\
${c1}             ######\      ${c2}\######\    /#####/
${c1}             \######\      ${c2}\######\  /#####/
${c1}              \######\      ${c2}\######\/#####/    ${c1}/\
${c1}               \######\      ${c2}\###########/    ${c1}/##\
${c1}        ________\######\______${c2}\#########/    ${c1}/####\
${c1}       /#######################${c2}\#######/    ${c1}/######
${c1}      /#########################${c2}\######\   ${c1}/######/
${c1}     /###########################${c2}\######\ ${c1}/######/
${c1}     ¯¯¯¯¯¯¯¯¯¯¯¯${c2}/######/${c1}¯¯¯¯¯¯¯¯¯${c2}\######${c1}/######/
${c2}                /######/           ${c2}\####${c1}/######/________
${c2}  _____________/######/             ${c2}\##${c1}/################\
${c2} /###################/               ${c2}\${c1}/##################\
${c2} \##################/${c1}\               /###################/
${c2}  \################/${c1}##\             /######/¯¯¯¯¯¯¯¯¯¯¯¯¯
${c2}   ¯¯¯¯¯¯¯¯/######/${c1}####\           /######/
${c2}          /######/${c1}######\${c2}_________${c1}/######/${c2}____________
${c2}         /######/ ${c1}\######\${c2}###########################/
${c2}        /######/   ${c1}\######\${c2}#########################/
${c2}        ######/    ${c1}/#######\${c2}#######################/
${c2}        \####/    ${c1}/#########\${c2}¯¯¯¯¯¯\######\¯¯¯¯¯¯¯¯
${c2}         \##/    ${c1}/###########\${c2}      \######\
${c2}          \/    ${c1}/#####/\######\${c2}      \######\
${c1}               ${c1}/#####/  \######\${c2}      \######\
${c1}              ${c1}/#####/    \######\${c2}      \######
${c1}              ${c1}\####/      \######\${c2}      \####/
${c1}               ${c1}¯¯¯¯        ¯¯¯¯¯¯¯${c2}       ¯¯¯¯
EOF
        ;;

        "NixOS"*)
            set_colors 4 6
            read -rd '' ascii_data <<'EOF'
${c1}          ▗▄▄▄       ${c2}▗▄▄▄▄    ▄▄▄▖
${c1}          ▜███▙       ${c2}▜███▙  ▟███▛
${c1}           ▜███▙       ${c2}▜███▙▟███▛
${c1}            ▜███▙       ${c2}▜██████▛
${c1}     ▟█████████████████▙ ${c2}▜████▛     ${c1}▟▙
${c1}    ▟███████████████████▙ ${c2}▜███▙    ${c1}▟██▙
${c2}           ▄▄▄▄▖           ▜███▙  ${c1}▟███▛
${c2}          ▟███▛             ▜██▛ ${c1}▟███▛
${c2}         ▟███▛               ▜▛ ${c1}▟███▛
${c2}▟███████████▛                  ${c1}▟██████████▙
${c2}▜██████████▛                  ${c1}▟███████████▛
${c2}      ▟███▛ ${c1}▟▙               ▟███▛
${c2}     ▟███▛ ${c1}▟██▙             ▟███▛
${c2}    ▟███▛  ${c1}▜███▙           ▝▀▀▀▀
${c2}    ▜██▛    ${c1}▜███▙ ${c2}▜██████████████████▛
${c2}     ▜▛     ${c1}▟████▙ ${c2}▜████████████████▛
${c1}           ▟██████▙       ${c2}▜███▙
${c1}          ▟███▛▜███▙       ${c2}▜███▙
${c1}         ▟███▛  ▜███▙       ${c2}▜███▙
${c1}         ▝▀▀▀    ▀▀▀▀▘       ${c2}▀▀▀▘
EOF
        ;;

        "NomadBSD"*)
            set_colors 4
            read -rd '' ascii_data <<'EOF'
${c1}         _======__
     (===============\\
   (===================\\
   _              _---__
  (=               ====-
 (=                ======
 (==                ======
 (==                ======
 (==\\ \\=-_      _=/ /====/
  (==\\ \\========/ /====/  /====-_
   (==\\ \\=====/ /==/   /===--
/================/  /===-
\\===========/
EOF
        ;;

        "GhostBSD"*)
            set_colors 4
            read -rd '' ascii_data <<'EOF'
${c1}           ,gggggg.     
        ,agg9*   .g)
      .agg* ._.,gg*
    ,gga*  (ggg*'
   ,ga*       ,ga*
  ,ga'     .ag*
 ,ga'   .agga'
 9g' .agg'g*,a
 'gggg*',gga'
      .gg*'
    .gga*
  .gga*
 (ga*
EOF
        ;;

        "Nurunner"*)
            set_colors 4
            read -rd '' ascii_data <<'EOF'
${c1}                  ,xc
                ;00cxXl
              ;K0,   .xNo.
            :KO'       .lXx.
          cXk.    ;xl     cXk.
        cXk.    ;k:.,xo.    cXk.
     .lXx.    :x::0MNl,dd.    :KO,
   .xNx.    cx;:KMMMMMNo'dx.    ;KK;
 .dNl.    cd,cXMMMMMMMMMWd,ox'    'OK:
;WK.    'K,.KMMMMMMMMMMMMMWc.Kx     lMO
 'OK:    'dl'xWMMMMMMMMMM0::x:    'OK:
   .kNo    .xo'xWMMMMMM0;:O:    ;KK;
     .dXd.   .do,oNMMO;ck:    ;00,
        oNd.   .dx,;'cO;    ;K0,
          oNx.    okk;    ;K0,
            lXx.        :KO'
              cKk'    cXk.
                ;00:lXx.
                  ,kd.
EOF
        ;;

        "NuTyX"*)
            set_colors 4 1
            read -rd '' ascii_data <<'EOF'
${c1}                                      .
                                    .
                                 ...
                               ...
            ....     .........--.
       ..-++-----....--++++++---.
    .-++++++-.   .-++++++++++++-----..
  .--...  .++..-+++--.....-++++++++++--..
 .     .-+-. .**-            ....  ..-+----..
     .+++.  .*+.         +            -++-----.
   .+++++-  ++.         .*+.     .....-+++-----.
  -+++-++. .+.          .-+***++***++--++++.  .
 -+-. --   -.          -*- ......        ..--.
.-. .+-    .          -+.
.  .+-                +.
   --                 --
  -+----.              .-
  -++-.+.                .
 .++. --
  +.  ----.
  .  .+. ..
      -  .
      .
EOF
        ;;

        "OBRevenge"*)
            set_colors 1 7 3
            read -rd '' ascii_data <<'EOF'
${c1}   __   __
     _@@@@   @@@g_
   _@@@@@@   @@@@@@
  _@@@@@@M   W@@@@@@_
 j@@@@P        ^W@@@@
 @@@@L____  _____Q@@@@
Q@@@@@@@@@@j@@@@@@@@@@
@@@@@    T@j@    T@@@@@
@@@@@ ___Q@J@    _@@@@@
@@@@@fMMM@@j@jggg@@@@@@
@@@@@    j@j@^MW@P @@@@
Q@@@@@ggg@@f@   @@@@@@L
^@@@@WWMMP  ^    Q@@@@
 @@@@@_         _@@@@l
  W@@@@@g_____g@@@@@P
   @@@@@@@@@@@@@@@@l
    ^W@@@@@@@@@@@P
       ^TMMMMTll
EOF
        ;;

        "OmniOS"*)
            set_colors 15 3 8
            read -rd '' ascii_data <<'EOF'
${c1}
    ____   __  __  _   _  _
   / __ \ |  \/  || \ | || |
  | |  | ||      ||  \| || |
  | |__| || |\/| || , `${c2}_${c1}||${c2}_${c1}|  ${c2}____${c1}
   \____/ |_|  |_||_|\${c2}/ __ \ / ___|
                     | |  | ||(__
         ${c3}community${c2}   | |__| | ___)|
              ${c3}edition${c2} \____/ |____/

EOF
        ;;

        "openbsd_small")
            set_colors 3 7 6 1 8
            read -rd '' ascii_data <<'EOF'
${c1}      _____
    \\-     -/
 \\_/         \\
 |        ${c2}O O${c1} |
 |_  <   )  3 )
 / \\         /
    /-_____-\\
EOF
        ;;

        "OpenBSD"*)
            set_colors 3 7 6 1 8
            read -rd '' ascii_data <<'EOF'
${c3}                                     _
                                    (_)
${c1}              |    .
${c1}          .   |L  /|   .         ${c3} _
${c1}      _ . |\ _| \--+._/| .       ${c3}(_)
${c1}     / ||\| Y J  )   / |/| ./
    J  |)'( |        ` F`.'/       ${c3} _
${c1}  -<|  F         __     .-<        ${c3}(_)
${c1}    | /       .-'${c3}. ${c1}`.  /${c3}-. ${c1}L___
    J \\      <    ${c3}\ ${c1} | | ${c5}O${c3}\\${c1}|.-' ${c3} _
${c1}  _J \\  .-    \\${c3}/ ${c5}O ${c3}| ${c1}| \\  |${c1}F    ${c3}(_)
${c1} '-F  -<_.     \\   .-'  `-' L__
__J  _   _.     >-'  ${c1})${c4}._.   ${c1}|-'
${c1} `-|.'   /_.          ${c4}\_|  ${c1} F
  /.-   .                _.<
 /'    /.'             .'  `\\
  /L  /'   |/      _.-'-\\
 /'J       ___.---'\|
   |\  .--' V  | `. `
   |/`. `-.     `._)
      / .-.\\
      \\ (  `\\
       `.\\
EOF
        ;;

        "openEuler"*)
            set_colors 4 7 1
            read -rd '' ascii_data <<'EOF'
${c1}                 `.cc.`
             ``.cccccccc..`
          `.cccccccccccccccc.`
      ``.cccccccccccccccccccccc.``
   `..cccccccccccccccccccccccccccc..`
`.ccccccccccccccc${c2}/++/${c1}ccccccccccccccccc.`
.ccccccccccccccc${c2}mNMMNdo+oso+${c1}ccccccccccc.
.cccccccccc${c2}/++odms+//+mMMMMm/:+syso/${c1}cccc
.ccccccccc${c2}yNNMMMs:::/::+o+/:${c1}c${c2}dMMMMMm${c1}cccc
.ccccccc${c2}:+NmdyyhNNmNNNd:${c1}ccccc${c1}${c2}:oyyyo:${c1}cccc
.ccc${c2}:ohdmMs:${c1}cccc${c2}+mNMNmy${c1}ccccccccccccccccc
.cc${c2}/NMMMMMo////:${c1}c${c2}:///:${c1}cccccccccccccccccc
.cc${c2}:syysyNMNNNMNy${c1}ccccccccccccccccccccccc
.cccccccc${c2}+MMMMMNy${c1}c${c2}:/+++/${c1}cccccccccccccccc
.ccccccccc${c2}ohhhs/${c1}c${c2}omMMMMNh${c1}ccccccccccccccc
.ccccccccccccccc${c2}:MMMMMMMM/${c1}cccccccccccccc
.cccccccccccccccc${c2}sNNNNNd+${c1}cccccccccccccc.
`..cccccccccccccccc${c2}/+/:${c1}cccccccccccccc..`
   ``.cccccccccccccccccccccccccccc.``
       `.cccccccccccccccccccccc.`
          ``.cccccccccccccc.``
              `.cccccccc.`
                 `....`
EOF
        ;;

        "OpenIndiana"*)
            set_colors 4 7 1
            read -rd '' ascii_data <<'EOF'
${c2}                         .sy/
                         .yh+

           ${c1}-+syyyo+-     ${c2} /+.
         ${c1}+ddo/---/sdh/   ${c2} ym-
       ${c1}`hm+        `sms${c2}   ym-```````.-.
       ${c1}sm+           sm/ ${c2} ym-         +s
       ${c1}hm.           /mo ${c2} ym-         /h
       ${c1}omo           ym: ${c2} ym-       `os`
        ${c1}smo`       .ym+ ${c2}  ym-     .os-
     ``  ${c1}:ymy+///oyms- ${c2}   ym-  .+s+.
   ..`     ${c1}`:+oo+/-`  ${c2}    -//oyo-
 -:`                   .:oys/.
+-               `./oyys/.
h+`      `.-:+oyyyo/-`
`/ossssysso+/-.`
EOF
        ;;

        "openmamba"*)
            set_colors 7 2
            read -rd '' ascii_data <<'EOF'
${c1}                 `````
           .-/+ooooooooo+/:-`
        ./ooooooooooooooooooo+:.
      -+oooooooooooooooooooooooo+-
    .+ooooooooo+/:---::/+ooooooooo+.
   :oooooooo/-`          `-/oo${c2}s´${c1}oooo.${c2}s´${c1}
  :ooooooo/`                `${c2}sNds${c1}ooo${c2}sNds${c1}
 -ooooooo-                   ${c2}:dmy${c1}ooo${c2}:dmy${c1}
 +oooooo:                      :oooooo-
.ooooooo                        .://:`
:oooooo+                        ./+o+:`
-ooooooo`                      `oooooo+
`ooooooo:                      /oooooo+
 -ooooooo:                    :ooooooo.
  :ooooooo+.                .+ooooooo:
   :oooooooo+-`          `-+oooooooo:
    .+ooooooooo+/::::://oooooooooo+.
      -+oooooooooooooooooooooooo+-
        .:ooooooooooooooooooo+:.
           `-:/ooooooooo+/:.`
                 ``````
EOF
        ;;

        "OpenMandriva"*)
            set_colors 4
            read -rd '' ascii_data <<'EOF'
${c1}                  ``````
            `-:/+++++++//:-.`
         .:+++oooo+/:.``   ``
      `:+ooooooo+:.  `-:/++++++/:.`
     -+oooooooo:` `-++o+/::::://+o+/-
   `/ooooooooo-  -+oo/.`        `-/oo+.
  `+ooooooooo.  :os/`              .+so:
  +sssssssss/  :ss/                 `+ss-
 :ssssssssss`  sss`                  .sso
 ossssssssss  `yyo                    sys
`sssssssssss` `yys                   `yys
`sssssssssss:  +yy/                  +yy:
 oyyyyyyyyyys. `oyy/`              `+yy+
 :yyyyyyyyyyyo. `+yhs:.         `./shy/
  oyyyyyyyyyyys:` .oyhys+:----/+syhy+. `
  `syyyyyyyyyyyyo-` .:osyhhhhhyys+:``.:`
   `oyyyyyyyyyyyyys+-`` `.----.```./oo.
     /yhhhhhhhhhhhhhhyso+//://+osyhy/`
      `/yhhhhhhhhhhhhhhhhhhhhhhhhy/`
        `:oyhhhhhhhhhhhhhhhhhhyo:`
            .:+syhhhhhhhhys+:-`
                 ``....``
EOF
        ;;

        "OpenStage"*)
            set_colors 2
            read -rd '' ascii_data <<'EOF'
${c1}                 /(/
              .(((((((,
             /(((((((((/
           .(((((/,/(((((,
          *(((((*   ,(((((/
          (((((*      .*/((
         *((((/  (//(/*
         /((((*  ((((((((((,
      .  /((((*  (((((((((((((.
     ((. *((((/        ,((((((((
   ,(((/  (((((/     **   ,((((((*
  /(((((. .(((((/   //(((*  *(((((/
 .(((((,    ((/   .(((((/.   .(((((,
 /((((*        ,(((((((/      ,(((((
 /(((((((((((((((((((/.  /(((((((((/
 /(((((((((((((((((,   /(((((((((((/
     */(((((//*.      */((/(/(/*
EOF
        ;;

        "OpenWrt"*)
            set_colors 4 7 1
            read -rd '' ascii_data <<'EOF'
${c1} _______
|       |.-----.-----.-----.
|   -   ||  _  |  -__|     |
|_______||   __|_____|__|__|
         |__|
 ________        __
|  |  |  |.----.|  |_
|  |  |  ||   _||   _|
|________||__|  |____|
EOF
        ;;

        "Open Source Media Center"* | "osmc")
            set_colors 4 7 1
            read -rd '' ascii_data <<'EOF'
${c1}            -+shdmNNNNmdhs+-
        .+hMNho/:..``..:/ohNMh+.
      :hMdo.                .odMh:
    -dMy-                      -yMd-
   sMd-                          -dMs
  hMy       +.            .+       yMh
 yMy        dMs.        .sMd        yMy
:Mm         dMNMs`    `sMNMd        `mM:
yM+         dM//mNs``sNm//Md         +My
mM-         dM:  +NNNN+  :Md         -Mm
mM-         dM: `oNN+    :Md         -Mm
yM+         dM/+NNo`     :Md         +My
:Mm`        dMMNs`       :Md        `mM:
 yMy        dMs`         -ms        yMy
  hMy       +.                     yMh
   sMd-                          -dMs
    -dMy-                      -yMd-
      :hMdo.                .odMh:
        .+hMNho/:..``..:/ohNMh+.
            -+shdmNNNNmdhs+-
EOF
        ;;

        "OPNsense"*)
            set_colors 7 202
            read -rd '' ascii_data <<'EOF'
${c1}    .'''''''''''''''''''''''''''''''''''
  oocc:::::::::::::::::::::::::::::::cox
 ;00;                                o0O
 .,:'  .;;;;;;;;;;;;;;;;;;;;;;;;;;   ;:,
  .',;;cxOOOOOOOOOOOOOOOOOOOOOOOkd:;;,..
     .,cll:'                 ':llc,.
    ,;;:okxdxd:           :dxdxko:;;,
   .xxxx0XNNK0O.         .O0KNNX0xxxx.
       ,${c2}cc:${c1},.               .,${c2}:cc${c1},
 ........;${c2}ccc:${c1};.         .;${c2}:ccc${c1};........
 ${c2}ccccccccccccccc         ccccccccccccccc${c1}
 ........;${c2}ccc:${c1};.         .;${c2}:ccc${c1};........
       ,${c2}cc:${c1},.               .,${c2}:cc${c1},
   .xxxx0XNNK0O.         .O0KNNX0xxxx.
    ,;;:okxdxd:           :dxdxko:;;,
     .,cll:'                 ':llc,.
  .,,;,ckOOOOOOOOOOOOOOOOOOOOOOOOx;,;,'.
 .:l'  ...........................   ;:;
 lOk'                                cdd
 ;lccccccccccccccccccccccccccccccccccc:.
EOF
        ;;

        "Oracle"*)
            set_colors 1 7 3
            read -rd '' ascii_data <<'EOF'
${c1}
      `-/+++++++++++++++++/-.`
   `/syyyyyyyyyyyyyyyyyyyyyyys/.
  :yyyyo/-...............-/oyyyy/
 /yyys-                     .oyyy+
.yyyy`                       `syyy-
:yyyo                         /yyy/
.yyyy`                       `syyy-
 /yyys.                     .oyyyo
  /yyyyo:-...............-:oyyyy/`
   `/syyyyyyyyyyyyyyyyyyyyyyys+.
     `.:/+ooooooooooooooo+/:.`
EOF
        ;;

        "orchid_small"*)
            set_colors 255 127
            read -rd '' ascii_data <<'EOF'
${c2}                       :##:
                     -#${c1}@@@@${c2}#-
                    #${c1}@@${c2}=..=${c1}@@${c2}#
                    +${c1}@@${c2}-  -${c1}@@${c2}+
               -#${c1}@@${c2}*..*${c1}@${c2}..${c1}@${c2}*..*${c1}@@${c2}#-
             :#${c1}@@${c2}*+%${c1}@${c2}= .  . =${c1}@${c2}%+*${c1}@@${c2}#:
           +${c1}@@@${c2}:    :-.    .-:   :${c1}@@@${c2}+
             :#${c1}@@${c2}*+%${c1}@${c2}= .  . =${c1}@${c2}%+*${c1}@@${c2}#:
               -#${c1}@@${c2}*..*${c1}@${c2}..${c1}@${c2}*..*${c1}@@${c2}#-
                    +${c1}@@${c2}-  -${c1}@@${c2}+
                    #${c1}@@${c2}=..=${c1}@@${c2}#
                     -#${c1}@@@@${c2}#-
                       :##:
EOF
        ;;

        "orchid"*)
            set_colors 255 127 127
            read -rd '' ascii_data <<'EOF'
${c2}                  .==.
                .-${c3}#${c1}@@${c3}#${c2}-.
              .-${c3}##${c1}@@@@${c3}##${c2}-.
            .-${c3}##${c1}@@@@@@@@${c3}##${c2}-.
           :*${c1}@@@@@${c3}####${c1}@@@@@${c2}*:
         ..:*${c1}@@@@${c2}==--==${c1}@@@@${c2}*:..
      .-*${c1}%%${c3}#${c2}==${c3}#${c1}@@${c3}#${c2}====${c3}#${c1}@@${c3}#${c2}==${c3}#${c1}%%${c2}*-.
    .-${c3}#${c1}@@@@@${c3}##${c2}==${c3}#${c1}@@${c2}++${c1}@@${c3}##${c2}==${c3}#${c1}@@@@@${c3}#${c2}-.
  .-${c3}#${c1}@@@@@${c2}#${c1}@@@${c3}#${c2}++#====${c3}#${c2}++#${c1}@@@${c2}#${c1}@@@@@${c3}#${c2}-.
.-${c3}#${c1}@@@@@${c3}#${c2}-==**${c3}###${c2}+:--:+${c3}###${c2}**==-${c3}#${c1}@@@@@${c3}#${c2}-.
.-${c3}#${c1}@@@@@${c3}#${c2}-==**${c3}###${c2}+:--:+${c3}###${c2}**==-${c3}#${c1}@@@@@${c3}#${c2}-.
  .-${c3}#${c1}@@@@@${c2}#${c1}@@@${c3}#${c2}++#====${c3}#${c2}++#${c1}@@@${c2}#${c1}@@@@@${c3}#${c2}-.
    .-${c3}#${c1}@@@@@${c3}##${c2}==${c3}#${c1}@@${c2}++${c1}@@${c3}##${c2}==${c3}#${c1}@@@@@${c3}#${c2}-.
      .-*${c1}%%${c3}#${c2}==${c3}#${c1}@@${c3}#${c2}====${c3}#${c1}@@${c3}#${c2}==${c3}#${c1}%%${c2}*-.
         ..:*${c1}@@@@${c2}==--==${c1}@@@@${c2}*:..
           :*${c1}@@@@@${c3}####${c1}@@@@@${c2}*:
            .-${c3}##${c1}@@@@@@@@${c3}##${c2}-.
              .-${c3}##${c1}@@@@${c3}##${c2}-.
                .-${c3}#${c1}@@${c3}#${c2}-.
                  .==.
EOF
        ;;

        "OS Elbrus"*)
            set_colors 4 7 3
            read -rd '' ascii_data <<'EOF'
${c1}   ▄▄▄▄▄▄▄▄▄▄▄▄▄▄▄▄▄▄▄▄▄▄▄▄▄▄▄
   ██▀▀▀▀▀▀▀▀▀▀▀▀▀▀▀▀▀▀▀▀▀▀▀██
   ██                       ██
   ██   ███████   ███████   ██
   ██   ██   ██   ██   ██   ██
   ██   ██   ██   ██   ██   ██
   ██   ██   ██   ██   ██   ██
   ██   ██   ██   ██   ██   ██
   ██   ██   ███████   ███████
   ██   ██                  ██
   ██   ██▄▄▄▄▄▄▄▄▄▄▄▄▄▄▄▄▄▄██
   ██   ▀▀▀▀▀▀▀▀▀▀▀▀▀▀▀▀▀▀▀▀██
   ██                       ██
   ███████████████████████████
EOF
        ;;

        "PacBSD"*)
            set_colors 1 7 3
            read -rd '' ascii_data <<'EOF'
${c1}      :+sMs.
  `:ddNMd-                         -o--`
 -sMMMMh:                          `+N+``
 yMMMMMs`     .....-/-...           `mNh/
 yMMMMMmh+-`:sdmmmmmmMmmmmddy+-``./ddNMMm
 yNMMNMMMMNdyyNNMMMMMMMMMMMMMMMhyshNmMMMm
 :yMMMMMMMMMNdooNMMMMMMMMMMMMMMMMNmy:mMMd
  +MMMMMMMMMmy:sNMMMMMMMMMMMMMMMMMMMmshs-
  :hNMMMMMMN+-+MMMMMMMMMMMMMMMMMMMMMMMs.
 .omysmNNhy/+yNMMMMMMMMMMNMMMMMMMMMNdNNy-
 /hMM:::::/hNMMMMMMMMMMMm/-yNMMMMMMN.mMNh`
.hMMMMdhdMMMMMMMMMMMMMMmo  `sMMMMMMN mMMm-
:dMMMMMMMMMMMMMMMMMMMMMdo+  oMMMMMMN`smMNo`
/dMMMMMMMMMMMMMMMMMMMMMNd/` :yMMMMMN:-hMMM.
:dMMMMMMMMMMMMMMMMMMMMMNh`  oMMMMMMNo/dMNN`
:hMMMMMMMMMMMMMMMMMMMMMMNs--sMMMMMMMNNmy++`
 sNMMMMMMMMMMMMMMMMMMMMMMMmmNMMMMMMNho::o.
 :yMMMMMMMMMMMMMNho+sydNNNNNNNmysso/` -//
  /dMMMMMMMMMMMMMs-  ````````..``
   .oMMMMMMMMMMMMNs`               ./y:`
     +dNMMNMMMMMMMmy`          ``./ys.
      `/hMMMMMMMMMMMNo-``    `.+yy+-`
        `-/hmNMNMMMMMMmmddddhhy/-`
            `-+oooyMMMdsoo+/:.
EOF
        ;;

        "parabola_small"*)
            set_colors 5 7
            read -rd '' ascii_data <<'EOF'
${c1}  __ __ __  _
.`_//_//_/ / `.
          /  .`
         / .`
        /.`
       /`
EOF
        ;;

        "Parabola"*)
            set_colors 5 7
            read -rd '' ascii_data <<'EOF'
${c1}                          `.-.    `.
                   `.`  `:++.   `-+o+.
             `` `:+/. `:+/.   `-+oooo+
        ``-::-.:+/. `:+/.   `-+oooooo+
    `.-:///-  ..`   .-.   `-+oooooooo-
 `..-..`                 `+ooooooooo:
``                        :oooooooo/
                          `ooooooo:
                          `oooooo:
                          -oooo+.
                          +ooo/`
                         -ooo-
                        `+o/.
                        /+-
                       //`
                      -.
EOF
        ;;

        "Pardus"*)
            set_colors 3 7 6 1 8
            read -rd '' ascii_data <<'EOF'
${c1} .smNdy+-    `.:/osyyso+:.`    -+ydmNs.
/Md- -/ymMdmNNdhso/::/oshdNNmdMmy/. :dM/
mN.     oMdyy- -y          `-dMo     .Nm
.mN+`  sMy hN+ -:             yMs  `+Nm.
 `yMMddMs.dy `+`               sMddMMy`
   +MMMo  .`  .                 oMMM+
   `NM/    `````.`    `.`````    +MN`
   yM+   `.-:yhomy    ymohy:-.`   +My
   yM:          yo    oy          :My
   +Ms         .N`    `N.      +h sM+
   `MN      -   -::::::-   : :o:+`NM`
    yM/    sh   -dMMMMd-   ho  +y+My
    .dNhsohMh-//: /mm/ ://-yMyoshNd`
      `-ommNMm+:/. oo ./:+mMNmmo:`
     `/o+.-somNh- :yy: -hNmos-.+o/`
    ./` .s/`s+sMdd+``+ddMs+s`/s. `/.
        : -y.  -hNmddmNy.  .y- :
         -+       `..`       +-
EOF
        ;;

        "Parrot"*)
            set_colors 6 7
            read -rd '' ascii_data <<'EOF'
${c1}  `:oho/-`
`mMMMMMMMMMMMNmmdhy-
 dMMMMMMMMMMMMMMMMMMs`
 +MMsohNMMMMMMMMMMMMMm/
 .My   .+dMMMMMMMMMMMMMh.
  +       :NMMMMMMMMMMMMNo
           `yMMMMMMMMMMMMMm:
             /NMMMMMMMMMMMMMy`
              .hMMMMMMMMMMMMMN+
                  ``-NMMMMMMMMMd-
                     /MMMMMMMMMMMs`
                      mMMMMMMMsyNMN/
                      +MMMMMMMo  :sNh.
                      `NMMMMMMm     -o/
                       oMMMMMMM.
                       `NMMMMMM+
                        +MMd/NMh
                         mMm -mN`
                         /MM  `h:
                          dM`   .
                          :M-
                           d:
                           -+
                            -
EOF
        ;;

        "Parsix"*)
            set_colors 3 1 7 8
            read -rd '' ascii_data <<'EOF'
                 ${c2}-/+/:.
               ${c2}.syssssys.
       ${c1}.--.    ${c2}ssssssssso${c1}   ..--.
     :++++++:  ${c2}+ssssssss+${c1} ./++/+++:
    /+++++++++.${c2}.yssooooy`${c1}-+///////o-
    /++++++++++.${c2}+soooos:${c1}:+////////+-
     :+++++////o-${c2}oooooo-${c1}+/////////-
      `-/++//++-${c4}.-----.-${c1}:+/////:-
  ${c3}-://::--${c1}-:/:${c4}.--.````.--.${c1}:::-${c3}--::::::.
${c3}-/:::::::://:${c4}.:-`      `-:${c3}`:/:::::::--/-
${c3}/::::::::::/-${c4}--.        .-.${c3}-/://///::::/
${c3}-/:::::::::/:${c4}`:-.      .-:${c3}`:///////////-
 `${c3}-::::--${c1}.-://.${c4}---....---${c1}`:+/:-${c3}--::::-`
       ${c1}-/+///+o/-${c4}.----.${c1}.:oo+++o+.
     ${c1}-+/////+++o:${c2}syyyyy.${c1}o+++++++++:
    ${c1}.+////+++++-${c2}+sssssy+${c1}.++++++++++\
    ${c1}.+:/++++++.${c2}.yssssssy-${c1}`+++++++++:
     ${c1}:/+++++-  ${c2}+sssssssss  ${c1}-++++++-
       ${c1}`--`    ${c2}+sssssssso    ${c1}`--`
                ${c2}+sssssy+`
                 ${c2}`.::-`
EOF
        ;;

        "PCBSD"* | "TrueOS"*)
            set_colors 1 7 3
            read -rd '' ascii_data <<'EOF'
${c1}                       ..
                        s.
                        +y
                        yN
                       -MN  `.
                      :NMs `m
                    .yMMm` `No
            `-/+++sdMMMNs+-`+Ms
        `:oo+-` .yMMMMy` `-+oNMh
      -oo-     +NMMMM/       oMMh-
    .s+` `    oMMMMM/     -  oMMMhy.
   +s`- ::   :MMMMMd     -o `mMMMy`s+
  y+  h .Ny+oNMMMMMN/    sh+NMMMMo  +y
 s+ .ds  -NMMMMMMMMMMNdhdNMMMMMMh`   +s
-h .NM`   `hMMMMMMMMMMMMMMNMMNy:      h-
y- hMN`     hMMmMMMMMMMMMNsdMNs.      -y
m` mMMy`    oMMNoNMMMMMMo`  sMMMo     `m
m` :NMMMdyydMMMMo+MdMMMs     sMMMd`   `m
h-  `+ymMMMMMMMM--M+hMMN/    +MMMMy   -h
:y     `.sMMMMM/ oMM+.yMMNddNMMMMMm   y:
 y:   `s  dMMN- .MMMM/ :MMMMMMMMMMh  :y
 `h:  `mdmMMM/  yMMMMs  sMMMMMMMMN- :h`
   so  -NMMMN   /mmd+  `dMMMMMMMm- os
    :y: `yMMM`       `+NMMMMMMNo`:y:
      /s+`.omy      /NMMMMMNh/.+s:
        .+oo:-.     /mdhs+::oo+.
            -/o+++++++++++/-
EOF
        ;;

        "PCLinuxOS"*)
            set_colors 4 7 1
            read -rd '' ascii_data <<'EOF'
${c1}            mhhhyyyyhhhdN
        dyssyhhhhhhhhhhhssyhN
     Nysyhhyo/:-.....-/oyhhhssd
   Nsshhy+.              `/shhysm
  dohhy/                    -shhsy
 dohhs`                       /hhys
N+hho   ${c2}+ssssss+-   .+syhys+   ${c1}/hhsy
ohhh`   ${c2}ymmo++hmm+`smmy/::+y`   ${c1}shh+
+hho    ${c2}ymm-  /mmy+mms          ${c1}:hhod
/hh+    ${c2}ymmhhdmmh.smm/          ${c1}.hhsh
+hhs    ${c2}ymm+::-`  /mmy`    `    ${c1}/hh+m
yyhh-   ${c2}ymm-       /dmdyosyd`  ${c1}`yhh+
 ohhy`  ${c2}://`         -/+++/-   ${c1}ohhom
 N+hhy-                      `shhoh
   sshho.                  `+hhyom
    dsyhhs/.            `:ohhhoy
      dysyhhhso///://+syhhhssh
         dhyssyhhhhhhyssyyhN
              mddhdhdmN
EOF
        ;;

        "pearOS"*)
            set_colors 2 3 1 1 5 4
            read -rd '' ascii_data <<'EOF'
\e[0;32m                  .+yh
                 sMMMo
                sMMN+
                +o:    \e[0m
\e[93m           ./oyyys+.
         :dMMMMMMMMMm/
        :MMMMMMMMMMMMMy
        yMMMMMMMMMMMMMN \e[0m
\e[31m        mMMMMMMMMMMMMs`
       yMMMMMMMMMMMMo
     -mMMMMMMMMMMMMM`
    oMMMMMMMMMMMMMMM` \e[0m
\e[95m   oMMMMMMMMMMMMMMMMy
  .MMMMMMMMMMMMMMMMMMy`
  +MMMMMMMMMMMMMMMMMMMMy/`
  /MMMMMMMMMMMMMMMMMMMMMMMNds \e[0m
\e[34m  `mMMMMMMMMMMMMMMMMMMMMMMMM/
   .mMMMMMMMMMMMMMMMMMMMMMM+
    `oNMMMMMMMMMMMMMMMMMMd-
      `+hMMMMMMMMMMMMMms-
          -/osyhhyso:. \e[0m
EOF
        ;;

        "Pengwin"*)
            set_colors 5 5 13
            read -rd '' ascii_data <<'EOF'
${c3}                     ...`
${c3}                     `-///:-`
${c3}                       .+${c2}ssys${c3}/
${c3}                        +${c2}yyyyy${c3}o    ${c2}
${c2}                        -yyyyyy:
${c2}           `.:/+ooo+/:` -yyyyyy+
${c2}         `:oyyyyyys+:-.`syyyyyy:
${c2}        .syyyyyyo-`   .oyyyyyyo
${c2}       `syyyyyy   `-+yyyyyyy/`
${c2}       /yyyyyy+ -/osyyyyyyo/.
${c2}       +yyyyyy-  `.-:::-.`
${c2}       .yyyyyy-
${c3}        :${c2}yyyyy${c3}o
${c3}         .+${c2}ooo${c3}+
${c3}           `.::/:.
EOF
        ;;

        "Peppermint"*)
            set_colors 1 15 3
            read -rd '' ascii_data <<'EOF'
${c1}               PPPPPPPPPPPPPP
${c1}           PPPP${c2}MMMMMMM${c1}PPPPPPPPPPP
${c1}         PPPP${c2}MMMMMMMMMM${c1}PPPPPPPP${c2}MM${c1}PP
${c1}       PPPPPPPP${c2}MMMMMMM${c1}PPPPPPPP${c2}MMMMM${c1}PP
${c1}     PPPPPPPPPPPP${c2}MMMMMM${c1}PPPPPPP${c2}MMMMMMM${c1}PP
${c1}    PPPPPPPPPPPP${c2}MMMMMMM${c1}PPPP${c2}M${c1}P${c2}MMMMMMMMM${c1}PP
${c1}   PP${c2}MMMM${c1}PPPPPPPPPP${c2}MMM${c1}PPPPP${c2}MMMMMMM${c1}P${c2}MM${c1}PPPP
${c1}   P${c2}MMMMMMMMMM${c1}PPPPPP${c2}MM${c1}PPPPP${c2}MMMMMM${c1}PPPPPPPP
${c1}  P${c2}MMMMMMMMMMMM${c1}PPPPP${c2}MM${c1}PP${c2}M${c1}P${c2}MM${c1}P${c2}MM${c1}PPPPPPPPPPP
${c1}  P${c2}MMMMMMMMMMMMMMMM${c1}PP${c2}M${c1}P${c2}MMM${c1}PPPPPPPPPPPPPPPP
${c1}  P${c2}MMM${c1}PPPPPPPPPPPPPPPPPPPPPPPPPPPPPP${c2}MMMMM${c1}P
${c1}  PPPPPPPPPPPPPPPP${c2}MMM${c1}P${c2}M${c1}P${c2}MMMMMMMMMMMMMMMM${c1}PP
${c1}  PPPPPPPPPPP${c2}MM${c1}P${c2}MM${c1}PPPP${c2}MM${c1}PPPPP${c2}MMMMMMMMMMM${c1}PP
${c1}   PPPPPPPP${c2}MMMMMM${c1}PPPPP${c2}MM${c1}PPPPPP${c2}MMMMMMMMM${c1}PP
${c1}   PPPP${c2}MM${c1}P${c2}MMMMMMM${c1}PPPPPP${c2}MM${c1}PPPPPPPPPP${c2}MMMM${c1}PP
${c1}    PP${c2}MMMMMMMMM${c1}P${c2}M${c1}PPPP${c2}MMMMMM${c1}PPPPPPPPPPPPP
${c1}     PP${c2}MMMMMMM${c1}PPPPPPP${c2}MMMMMM${c1}PPPPPPPPPPPP
${c1}       PP${c2}MMMM${c1}PPPPPPPPP${c2}MMMMMMM${c1}PPPPPPPP
${c1}         PP${c2}MM${c1}PPPPPPPP${c2}MMMMMMMMMM${c1}PPPP
${c1}           PPPPPPPPPP${c2}MMMMMMMM${c1}PPPP
${c1}               PPPPPPPPPPPPPP
EOF
        ;;

        "Pisi"*)
            set_colors 12 7 6 1 8
            read -rd '' ascii_data <<'EOF'
${c1}   \Fv/!-                      `:?lzC
${c1}   Q!::=zFx!  ${c2}`;v6WBCicl;`  ${c1},vCC\!::#.
${c1}  ,%:::,'` ${c2}+#%@@FQ@@.   ,cF%i${c1}``-',::a?
${c1}  +m:,'```${c2}}3,/@@Q\@@       "af-${c1} `-'"7f
  =o'.` ${c2}/m'   :Q@:Qg         ,kl${c1}  `.|o
  :k` '${c2}$+      'Narm           >d,${c1}  ii
   #`${c2}!p.        `C ,            'd+${c1} %'
${c2}   !0m                           `6Kv
   =a                              m+
  !A     !\L|:            :|L\!     $:
 .8`     Q''%Q#'        '#Q%''Q     `0-
 :6      E|.6QQu        uQQ6.|E      p:
  i{      \jts9?        ?9stj\      u\
   |a`            -''.            `e>
    ,m+     ${c1}'^ !`${c2}s@@@@a${c1}'"`+`${c2}     >e'
      !3|${c1}`|=>>r-  ${c2}'U%:${c1}  '>>>=:`\3!
       'xopE|      ${c2}`'${c1}     `ledoz-
    `;=>>+`${c2}`^llci/|==|/iclc;`${c1}'>>>>:
   `^`+~          ${c2}````${c1}          !!-^
EOF
        ;;

        "PNM Linux"* | "WHPNM Linux"*)
            set_colors 33 9 15 202
            read -rd '' ascii_data <<'EOF'

${c1}
               ``.---..` `--`
            ``.---........-:.${c2}-::`${c1}
           ${c2}./::-${c1}........${c2}--::.````${c1}
          ${c2}.:://:::${c1}----${c2}::::-..${c1}
          ..${c2}--:::::--::::++-${c1}.`
  ${c2}`-:-`${c1}   .-ohy+::${c2}-:::${c1}/sdmdd:.${c2}   `-:-
   .-:::${c1}...${c3}sNNmds$y${c1}o/+${c3}sy+NN$m${c1}d+.`${c2}-:::-.
     `.-:-${c1}./${c3}dN${c1}()${c3}yyooosd${c1}()${c3}$m${c1}dy${c2}-.::-.`${c1}
      ${c2}`.${c1}-...-${c3}+hNdyyyyyydmy${c1}:......${c2}`${c1}
 ``..--.....-${c3}yNNm${c4}hssssh${c3}mmdo${c1}.........```
`-:://:.....${c3}hNNNNN${c4}mddm${c3}NNNmds${c1}.....//::--`
  ```.:-...${c3}oNNNNNNNNNNNNNNmd/${c1}...:-.```
      .....${c3}hNNNNNNNNNNNNNNmds${c1}....`
      --...${c3}hNNNNNNNNNNNNNNmdo${c1}.....
      .:...${c3}/NNNNNNNNNNNNNNdd${c1}:....`
       `-...${c3}+mNNNNNNNNNNNmh${c1}:...-.
     ${c4}.:+o+/:-${c1}:+oo+///++o+/:-${c4}:/+ooo/:.
       ${c4}+oo/:o-            +oooooso.`
       ${c4}.`   `             `/  .-//-
EOF
        ;;

        "popos_small"* | "pop_os_small"*)
            set_colors 6 7
            read -rd '' ascii_data <<'EOF'
${c1}______
\\   _ \\        __
 \\ \\ \\ \\      / /
  \\ \\_\\ \\    / /
   \\  ___\\  /_/
    \\ \\    _
   __\\_\\__(_)_
  (___________)`
EOF
        ;;

        "Pop!_OS"* | "popos"* | "pop_os"*)
            set_colors 6 7
            read -rd '' ascii_data <<'EOF'
${c1}             /////////////
         /////////////////////
      ///////${c2}*767${c1}////////////////
    //////${c2}7676767676*${c1}//////////////
   /////${c2}76767${c1}//${c2}7676767${c1}//////////////
  /////${c2}767676${c1}///${c2}*76767${c1}///////////////
 ///////${c2}767676${c1}///${c2}76767${c1}.///${c2}7676*${c1}///////
/////////${c2}767676${c1}//${c2}76767${c1}///${c2}767676${c1}////////
//////////${c2}76767676767${c1}////${c2}76767${c1}/////////
///////////${c2}76767676${c1}//////${c2}7676${c1}//////////
////////////,${c2}7676${c1},///////${c2}767${c1}///////////
/////////////*${c2}7676${c1}///////${c2}76${c1}////////////
///////////////${c2}7676${c1}////////////////////
 ///////////////${c2}7676${c1}///${c2}767${c1}////////////
  //////////////////////${c2}'${c1}////////////
   //////${c2}.7676767676767676767,${c1}//////
    /////${c2}767676767676767676767${c1}/////
      ///////////////////////////
         /////////////////////
             /////////////
EOF
        ;;

        "Porteus"*)
            set_colors 6 7
            read -rd '' ascii_data <<'EOF'
${c1}             `.-:::-.`
         -+ydmNNNNNNNmdy+-
      .+dNmdhs+//////+shdmdo.
    .smmy+-`             ./sdy:
  `omdo.    `.-/+osssso+/-` `+dy.
 `yms.   `:shmNmdhsoo++osyyo-``oh.
 hm/   .odNmds/.`    ``.....:::-+s
/m:  `+dNmy:`   `./oyhhhhyyooo++so
ys  `yNmy-    .+hmmho:-.`     ```
s:  yNm+`   .smNd+.
`` /Nm:    +dNd+`
   yN+   `smNy.
   dm    oNNy`
   hy   -mNm.
   +y   oNNo
   `y`  sNN:
    `:  +NN:
     `  .mNo
         /mm`
          /my`
           .sy`
             .+:
                `
EOF
        ;;

        "postmarketos_small")
            set_colors 2 7
            read -rd '' ascii_data <<'EOF'
${c1}        /\\
       /  \\
      /    \\
      \\__   \\
    /\\__ \\  _\\
   /   /  \\/ __
  /   / ____/  \\
 /    \\ \\       \\
/_____/ /________\\
EOF
        ;;

        "PostMarketOS"*)
            set_colors 2 7
            read -rd '' ascii_data <<'EOF'
${c1}                 /\\
                /  \\
               /    \\
              /      \\
             /        \\
            /          \\
            \\           \\
          /\\ \\____       \\
         /  \\____ \\       \\
        /       /  \\       \\
       /       /    \\    ___\\
      /       /      \\  / ____
     /       /        \\/ /    \\
    /       / __________/      \\
   /        \\ \\                 \\
  /          \\ \\                 \\
 /           / /                  \\
/___________/ /____________________\\
EOF
        ;;

        "PuffOS"*)
            set_colors 3
            read -rd '' ascii_data <<'EOF'
${c1}
              _,..._,m,
            ,/'      '"";
           /             ".
         ,'mmmMMMMmm.      \
       _/-"^^^^^"""%#%mm,   ;
 ,m,_,'              "###)  ;,
(###%                 \#/  ;##mm.
 ^#/  __        ___    ;  (######)
  ;  //.\\     //.\\   ;   \####/
 _; (#\"//     \\"/#)  ;  ,/
@##\ \##/   =   `"=" ,;mm/
`\##>.____,...,____,<####@
EOF
        ;;

        "Proxmox"*)
            set_colors 7 202
            read -rd '' ascii_data <<'EOF'
${c1}         .://:`              `://:.
       `hMMMMMMd/          /dMMMMMMh`
        `sMMMMMMMd:      :mMMMMMMMs`
${c2}`-/+oo+/:${c1}`.yMMMMMMMh-  -hMMMMMMMy.`${c2}:/+oo+/-`
`:oooooooo/${c1}`-hMMMMMMMyyMMMMMMMh-`${c2}/oooooooo:`
  `/oooooooo:${c1}`:mMMMMMMMMMMMMm:`${c2}:oooooooo/`
    ./ooooooo+-${c1} +NMMMMMMMMN+ ${c2}-+ooooooo/.
      .+ooooooo+-${c1}`oNMMMMNo`${c2}-+ooooooo+.
        -+ooooooo/.${c1}`sMMs`${c2}./ooooooo+-
          :oooooooo/${c1}`..`${c2}/oooooooo:
          :oooooooo/`${c1}..${c2}`/oooooooo:
        -+ooooooo/.`${c1}sMMs${c2}`./ooooooo+-
      .+ooooooo+-`${c1}oNMMMMNo${c2}`-+ooooooo+.
    ./ooooooo+-${c1} +NMMMMMMMMN+ ${c2}-+ooooooo/.
  `/oooooooo:`${c1}:mMMMMMMMMMMMMm:${c2}`:oooooooo/`
`:oooooooo/`${c1}-hMMMMMMMyyMMMMMMMh-${c2}`/oooooooo:`
`-/+oo+/:`${c1}.yMMMMMMMh-  -hMMMMMMMy.${c2}`:/+oo+/-`
${c1}        `sMMMMMMMm:      :dMMMMMMMs`
       `hMMMMMMd/          /dMMMMMMh`
         `://:`              `://:`
EOF
        ;;

        "Puppy"* | "Quirky Werewolf"* | "Precise Puppy"*)
            set_colors 4 7
            read -rd '' ascii_data <<'EOF'
${c1}           `-/osyyyysosyhhhhhyys+-
  -ohmNNmh+/hMMMMMMMMNNNNd+dMMMMNM+
 yMMMMNNmmddo/NMMMNNNNNNNNNo+NNNNNy
.NNNNNNmmmddds:MMNNNNNNNNNNNh:mNNN/
-NNNdyyyhdmmmd`dNNNNNmmmmNNmdd/os/
.Nm+shddyooo+/smNNNNmmmmNh.   :mmd.
 NNNNy:`   ./hmmmmmmmNNNN:     hNMh
 NMN-    -++- +NNNNNNNNNNm+..-sMMMM-
.MMo    oNNNNo hNNNNNNNNmhdNNNMMMMM+
.MMs    /NNNN/ dNmhs+:-`  yMMMMMMMM+
 mMM+     .. `sNN+.      hMMMMhhMMM-
 +MMMmo:...:sNMMMMMms:` hMMMMm.hMMy
  yMMMMMMMMMMMNdMMMMMM::/+o+//dMMd`
   sMMMMMMMMMMN+:oyyo:sMMMNNMMMNy`
    :mMMMMMMMMMMMmddNMMMMMMMMmh/
      /dMMMMMMMMMMMMMMMMMMNdy/`
        .+hNMMMMMMMMMNmdhs/.
            .:/+ooo+/:-.
EOF
        ;;

        "pureos_small"*)
            set_colors 2 7 7
            read -rd '' ascii_data <<'EOF'
${c1} _____________
|  _________  |
| |         | |
| |         | |
| |_________| |
|_____________|
EOF
        ;;

        "PureOS"*)
            set_colors 2 7 7
            read -rd '' ascii_data <<'EOF'
${c1}dmmmmmmmmmmmmmmmmmmmmmmmmmmmmmmmmmmmmmmd
dNm//////////////////////////////////mNd
dNd                                  dNd
dNd                                  dNd
dNd                                  dNd
dNd                                  dNd
dNd                                  dNd
dNd                                  dNd
dNd                                  dNd
dNd                                  dNd
dNm//////////////////////////////////mNd
dmmmmmmmmmmmmmmmmmmmmmmmmmmmmmmmmmmmmmmd
EOF
        ;;

        "Q4OS"*)
            set_colors 4 1
            read -rd '' ascii_data <<'EOF'
${c1}           .:*****  :=====.
        ${c1}.:********  :========.
     ${c1} .***********  :===========.
    ${c1}.:************  :============-
  ${c1} .**************  :==============
 ${c1} :***************  :===============
 ${c1}:**************.    :===============
${c1}.*************:        .=============.
${c1}*************.          .============:

${c1}:############.          ${c2}:==:
${c1}:##############.      ${c2}:======:
 ${c1}:################  ${c2}.==========:
  ${c1}:###############   ${c2}.===========:
   ${c1}:##############     ${c2}.===========:
    ${c1}:#############       ${c2}.=========:
      ${c1}:###########         ${c2}.=====:
        ${c1}.#########           ${c2}.=:
            ${c1}.#####
EOF
        ;;

        "Qubes"*)
            set_colors 4 5 7 6
            read -rd '' ascii_data <<'EOF'
${c1}               `..--..`
            `.----------.`
        `..----------------..`
     `.------------------------.``
 `..-------------....-------------..`
.::----------..``    ``..----------:+:
:////:----..`            `..---:/ossso
:///////:`                  `/osssssso
:///////:                    /ssssssso
:///////:                    /ssssssso
:///////:                    /ssssssso
:///////:                    /ssssssso
:///////:                    /ssssssso
:////////-`                .:sssssssso
:///////////-.`        `-/osssssssssso
`//////////////:-```.:+ssssssssssssso-
  .-://////////////sssssssssssssso/-`
     `.:///////////sssssssssssssso:.
         .-:///////ssssssssssssssssss/`
            `.:////ssss+/+ssssssssssss.
                `--//-    `-/osssso/.
EOF
        ;;

        "Qubyt"*)
            set_colors 4 5 0 4
            read -rd '' ascii_data <<'EOF'
${c1}    ########################${c2}(${c3}ooo
${c1}    ########################${c2}(${c3}ooo
${c1}###${c2}(${c3}ooo                  ${c1}###${c2}(${c3}ooo
${c1}###${c2}(${c3}ooo                  ${c1}###${c2}(${c3}ooo
${c1}###${c2}(${c3}ooo                  ${c1}###${c2}(${c3}ooo
${c1}###${c2}(${c3}ooo                  ${c1}###${c2}(${c3}ooo
${c1}###${c2}(${c3}ooo                  ${c1}###${c2}(${c3}ooo
${c1}###${c2}(${c3}ooo                  ${c1}###${c2}(${c3}ooo
${c1}###${c2}(${c3}ooo           ${c1}##${c3}o    ${c2}((((${c3}ooo
${c1}###${c2}(${c3}ooo          o${c2}((${c1}###   ${c3}oooooo
${c1}###${c2}(${c3}ooo           oo${c2}((${c1}###${c3}o
${c1}###${c2}(${c3}ooo             ooo${c2}((${c1}###
${c1}################${c2}(${c3}oo    oo${c2}((((${c3}o
${c2}(((((((((((((((((${c3}ooo     ooooo
  oooooooooooooooooo        o
EOF
        ;;

        "Quibian"*)
            set_colors 3 7
            read -rd '' ascii_data <<'EOF'
${c1}            `.--::::::::--.`
        `.-:::-..``   ``..-::-.`
      .::::-`   .${c2}+${c1}:``       `.-::.`
    .::::.`    -::::::-`       `.::.
  `-:::-`    -:::::::::--..``     .::`
 `::::-     .${c2}oy${c1}:::::::---.```.:    `::`
 -::::  `.-:::::::::::-.```         `::
.::::.`-:::::::::::::.               `:.
-::::.:::::::::::::::                 -:
::::::::::::::::::::`                 `:
:::::::::::::::::::-                  `:
:::::::::::::::::::                   --
.:::::::::::::::::`                  `:`
`:::::::::::::::::                   -`
 .:::::::::::::::-                  -`
  `::::::::::::::-                `.`
    .::::::::::::-               ``
      `.--:::::-.
EOF
        ;;

        "Radix"*)
            set_colors 1 2
            read -rd '' ascii_data <<'EOF'
${c2}                .:oyhdmNo
             `/yhyoosdms`
            -o+/ohmmho-
           ..`.:/:-`
     `.--:::-.``${c1}
  .+ydNMMMMMMNmhs:`
`omMMMMMMMMMMMMMMNh-
oNMMMNmddhhyyhhhddmy.
mMMMMNmmddhhysoo+/:-`
yMMMMMMMMMMMMMMMMNNh.
-dmmmmmNNMMMMMMMMMMs`
 -+oossyhmMMMMMMMMd-
 `sNMMMMMMMMMMMMMm:
  `yMMMMMMNmdhhhh:
   `sNMMMMMNmmho.
    `+mMMMMMMMy.
      .yNMMMm+`
       `:yd+.
EOF
        ;;

        "Raspbian_small"*)
            set_colors 2 1
            read -rd '' ascii_data <<'EOF'
${c1}   ..    ,.
  :oo: .:oo:
  'o\\o o/o:
${c2} :: . :: . ::
:: :::  ::: ::
:'  '',.''  ':
 ::: :::: :::
 ':,  ''  ,:'
   ' ~::~ '
EOF
        ;;

        "Raspbian"*)
            set_colors 2 1
            read -rd '' ascii_data <<'EOF'
${c1}  `.::///+:/-.        --///+//-:``
 `+oooooooooooo:   `+oooooooooooo:
  /oooo++//ooooo:  ooooo+//+ooooo.
  `+ooooooo:-:oo-  +o+::/ooooooo:
   `:oooooooo+``    `.oooooooo+-
     `:++ooo/.        :+ooo+/.`
        ${c2}...`  `.----.` ``..
     .::::-``:::::::::.`-:::-`
    -:::-`   .:::::::-`  `-:::-
   `::.  `.--.`  `` `.---.``.::`
       .::::::::`  -::::::::` `
 .::` .:::::::::- `::::::::::``::.
-:::` ::::::::::.  ::::::::::.`:::-
::::  -::::::::.   `-::::::::  ::::
-::-   .-:::-.``....``.-::-.   -::-
 .. ``       .::::::::.     `..`..
   -:::-`   -::::::::::`  .:::::`
   :::::::` -::::::::::` :::::::.
   .:::::::  -::::::::. ::::::::
    `-:::::`   ..--.`   ::::::.
      `...`  `...--..`  `...`
            .::::::::::
             `.-::::-`
EOF
        ;;

        "ravynOS")
        set_colors 15
        read -rd '' ascii_data <<'EOF'
${c1}                ..oooo..
           .o$$$$$$$$$$$$$$o.
        od$$$$$$$$$$$$$$$$$$$$$o
      o$$$$$$$$$$$$$$$$$$$$$$$$$$o
    .$$$$$$$$$$$$$$$$$$$$$$$$$$$$$$.
   d$$$$$$$$$********$$$$$$$$$$$$$$$b
  d$$$$$$$*            °****?$$$$$$$$b
  $$$$$$*                     °$$$$$$$
 d$$**                     .oo$$$$$$$$b
 *°                     o$$$$$$$$$$$$$$
                      o$$$$$$$$$$$$$$$$
                    o$$$$$$$$$$$$$$$$$P
                    *$$$$$$$$$$$$$$$$$
                      ?$$$$$$$$$$$$$$P
                       $$$$$$$$$$$$$P
                       $$$$$$$$$$$$P
                      ?$$$$$$$$$$*
                       $$$$$$$*°
                      d$$$$*°
                       °
EOF
        ;;

        "Reborn OS"* | "Reborn"*)
            set_colors 2 2 8
            read -rd '' ascii_data <<'EOF'
${c3}
        mMMMMMMMMM  MMMMMMMMMm
       NM                    MN
      MM  ${c1}dddddddd  dddddddd  ${c3}MN
     mM  ${c1}dd                dd  ${c3}MM
        ${c1}dd  hhhhhh   hhhhh  dd
   ${c3}mM      ${c1}hh            hh      ${c3}Mm
  NM  ${c1}hd       ${c3}mMMMMMMd       ${c1}dh  ${c3}MN
 NM  ${c1}dd  hh   ${c3}mMMMMMMMMm   ${c1}hh  dd  ${c3}MN
NM  ${c1}dd  hh   ${c3}mMMMMMMMMMMm   ${c1}hh  dd  ${c3}MN
 NM  ${c1}dd  hh   ${c3}mMMMMMMMMm   ${c1}hh  dd  ${c3}MN
  NM  ${c1}hd       ${c3}mMMMMMMm       ${c1}dh  ${c3}MN
   mM      ${c1}hh            hh      ${c3}Mm
        ${c1}dd  hhhhhh  hhhhhh  dd
     ${c3}MM  ${c1}dd                dd  ${c3}MM
      MM  ${c1}dddddddd  dddddddd  ${c3}MN
       NM                    MN
        mMMMMMMMMM  MMMMMMMMMm
EOF
        ;;

        "Red Star"* | "Redstar"*)
            set_colors 1 7 3
            read -rd '' ascii_data <<'EOF'
${c1}                    ..
                  .oK0l
                 :0KKKKd.
               .xKO0KKKKd
              ,Od' .d0000l
             .c;.   .'''...           ..'.
.,:cloddxxxkkkkOOOOkkkkkkkkxxxxxxxxxkkkx:
;kOOOOOOOkxOkc'...',;;;;,,,'',;;:cllc:,.
 .okkkkd,.lko  .......',;:cllc:;,,'''''.
   .cdo. :xd' cd:.  ..';'',,,'',,;;;,'.
      . .ddl.;doooc'..;oc;'..';::;,'.
        coo;.oooolllllllcccc:'.  .
       .ool''lllllccccccc:::::;.
       ;lll. .':cccc:::::::;;;;'
       :lcc:'',..';::::;;;;;;;,,.
       :cccc::::;...';;;;;,,,,,,.
       ,::::::;;;,'.  ..',,,,'''.
        ........          ......
EOF
        ;;

        "Redcore"*)
            set_colors 1
            read -rd '' ascii_data <<'EOF'
${c1}                 RRRRRRRRR
               RRRRRRRRRRRRR
        RRRRRRRRRR      RRRRR
   RRRRRRRRRRRRRRRRRRRRRRRRRRR
 RRRRRRR  RRR         RRR RRRRRRRR
RRRRR    RR                 RRRRRRRRR
RRRR    RR     RRRRRRRR      RR RRRRRR
RRRR   R    RRRRRRRRRRRRRR   RR   RRRRR
RRRR   R  RRRRRRRRRRRRRRRRRR  R   RRRRR
RRRR     RRRRRRRRRRRRRRRRRRR  R   RRRR
 RRR     RRRRRRRRRRRRRRRRRRRR R   RRRR
  RRR    RRRRRRRRRRRRRRRRRRRR    RRRR
    RR   RRRRRRRRRRRRRRRRRRR    RRR
     RR   RRRRRRRRRRRRRRRRR    RRR
       RR   RRRRRRRRRRRRRR   RR
         R       RRRR      RR
EOF
        ;;

        "redhat_old" | "rhel_old"*)
            set_colors 1 7 3
            read -rd '' ascii_data <<'EOF'
${c1}             `.-..........`
            `////////::.`-/.
            -: ....-////////.
            //:-::///////////`
     `--::: `-://////////////:
     //////-    ``.-:///////// .`
     `://////:-.`    :///////::///:`
       .-/////////:---/////////////:
          .-://////////////////////.
${c2}         yMN+`.-${c1}::///////////////-`
${c2}      .-`:NMMNMs`  `..-------..`
       MN+/mMMMMMhoooyysshsss
MMM    MMMMMMMMMMMMMMyyddMMM+
 MMMM   MMMMMMMMMMMMMNdyNMMh`     hyhMMM
  MMMMMMMMMMMMMMMMyoNNNMMM+.   MMMMMMMM
   MMNMMMNNMMMMMNM+ mhsMNyyyyMNMMMMsMM
EOF
        ;;

        "Redhat"* | "Red Hat"* | "rhel"*)
            set_colors 1
            read -rd '' ascii_data <<'EOF'
${c1}           .MMM..:MMMMMMM
          MMMMMMMMMMMMMMMMMM
          MMMMMMMMMMMMMMMMMMMM.
         MMMMMMMMMMMMMMMMMMMMMM
        ,MMMMMMMMMMMMMMMMMMMMMM:
        MMMMMMMMMMMMMMMMMMMMMMMM
  .MMMM'  MMMMMMMMMMMMMMMMMMMMMM
 MMMMMM    `MMMMMMMMMMMMMMMMMMMM.
MMMMMMMM      MMMMMMMMMMMMMMMMMM .
MMMMMMMMM.       `MMMMMMMMMMMMM' MM.
MMMMMMMMMMM.                     MMMM
`MMMMMMMMMMMMM.                 ,MMMMM.
 `MMMMMMMMMMMMMMMMM.          ,MMMMMMMM.
    MMMMMMMMMMMMMMMMMMMMMMMMMMMMMMMMMMMM
      MMMMMMMMMMMMMMMMMMMMMMMMMMMMMMMMM:
         MMMMMMMMMMMMMMMMMMMMMMMMMMMMMM
            `MMMMMMMMMMMMMMMMMMMMMMMM:
                ``MMMMMMMMMMMMMMMMM'
EOF
        ;;

        "Refracted Devuan"* | "Refracted_Devuan"*)
            set_colors 8 7
            read -rd '' ascii_data <<'EOF'
${c2}                             A
                            VW
                           VVW\\
                         .yWWW\\
 ,;,,u,;yy;;v;uyyyyyyy  ,WWWWW^
    *WWWWWWWWWWWWWWWW/  $VWWWWw      ,
        ^*%WWWWWWVWWX  $WWWW**    ,yy
        ,    "**WWW/' **'   ,yy/WWW*`
       &WWWWwy    `*`  <,ywWW%VWWW*
     yWWWWWWWWWW*    .,   "**WW%W
   ,&WWWWWM*"`  ,y/  &WWWww   ^*
  XWWX*^   ,yWWWW09 .WWWWWWWWwy,
 *`        &WWWWWM  WWWWWWWWWWWWWww,
           (WWWWW` /#####WWW***********
           ^WWWW
            VWW
            Wh.
            V/
EOF
        ;;

        "Regata"*)
            set_colors 7 1 4 5 3 2
            read -rd '' ascii_data <<'EOF'
${c1}            ddhso+++++osydd
        dho/.`hh${c2}.:/+/:.${c1}hhh`:+yd
      do-hhhhhh${c2}/sssssss+`${c1}hhhhh./yd
    h/`hhhhhhh${c2}-sssssssss:${c1}hhhhhhhh-yd
  do`hhhhhhhhh${c2}`ossssssso.${c1}hhhhhhhhhh/d
 d/hhhhhhhhhhhh${c2}`/ossso/.${c1}hhhhhhhhhhhh.h
 /hhhhhhhhhhhh${c3}`-/osyso/-`${c1}hhhhhhhhhhhh.h
shh${c4}-/ooo+-${c1}hhh${c3}:syyso+osyys/`${c1}hhh${c5}`+oo`${c1}hhh/
h${c4}`ohhhhhhho`${c3}+yyo.${c1}hhhhh${c3}.+yyo`${c5}.sssssss.${c1}h`h
s${c4}:hhhhhhhhho${c3}yys`${c1}hhhhhhh${c3}.oyy/${c5}ossssssso-${c1}hs
s${c4}.yhhhhhhhy/${c3}yys`${c1}hhhhhhh${c3}.oyy/${c5}ossssssso-${c1}hs
hh${c4}./syyys+.${c1} ${c3}+yy+.${c1}hhhhh${c3}.+yyo`${c5}.ossssso/${c1}h`h
shhh${c4}``.`${c1}hhh${c3}`/syyso++oyys/`${c1}hhh${c5}`+++-`${c1}hh:h
d/hhhhhhhhhhhh${c3}`-/osyso+-`${c1}hhhhhhhhhhhh.h
 d/hhhhhhhhhhhh${c6}`/ossso/.${c1}hhhhhhhhhhhh.h
  do`hhhhhhhhh${c6}`ossssssso.${c1}hhhhhhhhhh:h
    h/`hhhhhhh${c6}-sssssssss:${c1}hhhhhhhh-yd
      h+.hhhhhh${c6}+sssssss+${c1}hhhhhh`/yd
        dho:.hhh${c6}.:+++/.${c1}hhh`-+yd
            ddhso+++++osyhd
EOF
        ;;

        "Regolith"*)
            set_colors 1
            read -rd '' ascii_data <<'EOF'
${c1}
                 ``....```
            `.:/++++++/::-.`
          -/+++++++:.`
        -++++++++:`
      `/++++++++-
     `/++++++++.                    -/+/
     /++++++++/             ``   .:+++:.
    -+++++++++/          ./++++:+++/-`
    :+++++++++/         `+++++++/-`
    :++++++++++`      .-/+++++++`
   `:++++++++++/``.-/++++:-:::-`      `
 `:+++++++++++++++++/:.`            ./`
:++/-:+++++++++/:-..              -/+.
+++++++++/::-...:/+++/-..````..-/+++.
`......``.::/+++++++++++++++++++++/.
         -/+++++++++++++++++++++/.
           .:/+++++++++++++++/-`
              `.-:://////:-.
EOF
        ;;

        "rocky_small"*)
            set_colors 2
                read -rd '' ascii_data <<'EOF'
${c1}    `-/+++++++++/-.`
 `-+++++++++++++++++-`
.+++++++++++++++++++++.
-+++++++++++++++++++++++.
+++++++++++++++/-/+++++++
+++++++++++++/.   ./+++++
+++++++++++:.       ./+++
+++++++++:`   `:/:`   .:/
-++++++:`   .:+++++:`
 .+++-`   ./+++++++++:`
  `-`   ./+++++++++++-
       -+++++++++:-.`
EOF
        ;;

        "rocky"*)
            set_colors 35
            read -rd '' ascii_data <<'EOF'
${c1}          __wgliliiligw_,
       _williiiiiiliilililw,
     _%iiiiiilililiiiiiiiiiii_
   .Qliiiililiiiiiiililililiilm.
  _iiiiiliiiiiililiiiiiiiiiiliil,
 .lililiiilililiiiilililililiiiii,
_liiiiiiliiiiiiiliiiiiF{iiiiiilili,
jliililiiilililiiili@`  ~ililiiiiiL
iiiliiiiliiiiiiili>`      ~liililii
liliiiliiilililii`         -9liiiil
iiiiiliiliiiiii~             "4lili
4ililiiiiilil~|      -w,       )4lf
-liiiiililiF'       _liig,       )'
 )iiiliii@`       _QIililig,
  )iiii>`       .Qliliiiililw
   )<>~       .mliiiiiliiiiiil,
            _gllilililiililii~
           giliiiiiiiiiiiiT`
          -^~$ililili@~~'
EOF
        ;;

        "Rosa"*)
            set_colors 4 7 1
            read -rd '' ascii_data <<'EOF'
${c1}           ROSAROSAROSAROSAR
        ROSA               AROS
      ROS   SAROSAROSAROSAR   AROS
    RO   ROSAROSAROSAROSAROSAR   RO
  ARO  AROSAROSAROSARO      AROS  ROS
 ARO  ROSAROS         OSAR   ROSA  ROS
 RO  AROSA   ROSAROSAROSA    ROSAR  RO
RO  ROSAR  ROSAROSAROSAR  R  ROSARO  RO
RO  ROSA  AROSAROSAROSA  AR  ROSARO  AR
RO AROS  ROSAROSAROSA   ROS  AROSARO AR
RO AROS  ROSAROSARO   ROSARO  ROSARO AR
RO  ROS  AROSAROS   ROSAROSA AROSAR  AR
RO  ROSA  ROS     ROSAROSAR  ROSARO  RO
 RO  ROS     AROSAROSAROSA  ROSARO  AR
 ARO  ROSA   ROSAROSAROS   AROSAR  ARO
  ARO  OROSA      R      ROSAROS  ROS
    RO   AROSAROS   AROSAROSAR   RO
     AROS   AROSAROSAROSARO   AROS
        ROSA               SARO
           ROSAROSAROSAROSAR
EOF
        ;;

        "sabotage"*)
            set_colors 4 7 1
            read -rd '' ascii_data <<'EOF'
${c2} .|'''.|      |     '||''|.    ..|''||
 ||..  '     |||     ||   ||  .|'    ||
  ''|||.    |  ||    ||'''|.  ||      ||
.     '||  .''''|.   ||    || '|.     ||
|'....|'  .|.  .||. .||...|'   ''|...|'

|''||''|     |      ..|'''.|  '||''''|
   ||       |||    .|'     '   ||  .
   ||      |  ||   ||    ....  ||''|
   ||     .''''|.  '|.    ||   ||
  .||.   .|.  .||.  ''|...'|  .||.....|
EOF
        ;;

        "Sabayon"*)
            set_colors 4 7 1
            read -rd '' ascii_data <<'EOF'
${c1}            ...........
         ..             ..
      ..                   ..
    ..           ${c2}o           ${c1}..
  ..            ${c2}:W'            ${c1}..
 ..             ${c2}.d.             ${c1}..
:.             ${c2}.KNO              ${c1}.:
:.             ${c2}cNNN.             ${c1}.:
:              ${c2}dXXX,              ${c1}:
:   ${c2}.          dXXX,       .cd,   ${c1}:
:   ${c2}'kc ..     dKKK.    ,ll;:'    ${c1}:
:     ${c2}.xkkxc;..dkkkc',cxkkl       ${c1}:
:.     ${c2}.,cdddddddddddddo:.       ${c1}.:
 ..         ${c2}:lllllll:           ${c1}..
   ..         ${c2}',,,,,          ${c1}..
     ..                     ..
        ..               ..
          ...............
EOF
        ;;

        "Sailfish"*)
            set_colors 4 5 7 6
            read -rd '' ascii_data <<'EOF'
${c1}                 _a@b
              _#b (b
            _@@   @_         _,
          _#^@ _#*^^*gg,aa@^^
          #- @@^  _a@^^
          @_  *g#b
          ^@_   ^@_
            ^@_   @
             @(b (b
            #b(b#^
          _@_#@^
       _a@a*^
   ,a@*^
EOF
        ;;

        "SalentOS"*)
            set_colors 2 1 3 7
            read -rd '' ascii_data <<'EOF'
${c1}                 ``..``
        .-:+oshdNMMMMMMNdhyo+:-.`
  -oydmMMMMMMMMMMMMMMMMMMMMMMMMMMNdhs/
${c4} +hdddm${c1}NMMMMMMMMMMMMMMMMMMMMMMMMN${c4}mdddh+`
${c2}`MMMMMN${c4}mdddddm${c1}MMMMMMMMMMMM${c4}mdddddm${c3}NMMMMM-
${c2} mMMMMMMMMMMMN${c4}ddddhyyhhddd${c3}NMMMMMMMMMMMM`
${c2} dMMMMMMMMMMMMMMMMM${c4}oo${c3}MMMMMMMMMMMMMMMMMN`
${c2} yMMMMMMMMMMMMMMMMM${c4}hh${c3}MMMMMMMMMMMMMMMMMd
${c2} +MMMMMMMMMMMMMMMMM${c4}hh${c3}MMMMMMMMMMMMMMMMMy
${c2} :MMMMMMMMMMMMMMMMM${c4}hh${c3}MMMMMMMMMMMMMMMMMo
${c2} .MMMMMMMMMMMMMMMMM${c4}hh${c3}MMMMMMMMMMMMMMMMM/
${c2} `NMMMMMMMMMMMMMMMM${c4}hh${c3}MMMMMMMMMMMMMMMMM-
${c2}  mMMMMMMMMMMMMMMMM${c4}hh${c3}MMMMMMMMMMMMMMMMN`
${c2}  hMMMMMMMMMMMMMMMM${c4}hh${c3}MMMMMMMMMMMMMMMMm
${c2}  /MMMMMMMMMMMMMMMM${c4}hh${c3}MMMMMMMMMMMMMMMMy
${c2}   .+hMMMMMMMMMMMMM${c4}hh${c3}MMMMMMMMMMMMMms:
${c2}      `:smMMMMMMMMM${c4}hh${c3}MMMMMMMMMNh+.
${c2}          .+hMMMMMM${c4}hh${c3}MMMMMMdo:
${c2}             `:smMM${c4}yy${c3}MMNy/`
                 ${c2}.- ${c4}`${c3}:.
EOF
        ;;

        "ShastraOS"*)
            set_colors 6
            read -rd '' ascii_data <<'EOF'
${c1}                          ..,;;,'.
                       ':oo.     ;o:
                     :o,           ol
                   .oo        ..';co:
                   ooo',;:looo;
               .;lddl
             cx   .xl     .c:'
            dd     xx     xx ,d;
           .xd     cx.    xx   dd.
            cx:    .xo    xx    ,x:
             'xl    xx    cx'    .xl
               xd,  xx    .xd     dx.
                .xo:xx     xx    .xx
                   'c      xx:.'lx:
                      ..,;cxxxo
             .';:codxxl   lxo
           cd.           'xo
           :o,         'ld
            .oc'...';lo
EOF
        ;;

        "Scientific"*)
            set_colors 4 7 1
            read -rd '' ascii_data <<'EOF'
${c1}                 =/;;/-
                +:    //
               /;      /;
              -X        H.
.//;;;:;;-,   X=        :+   .-;:=;:;#;.
M-       ,=;;;#:,      ,:#;;:=,       ,@
:#           :#.=/++++/=.$=           #=
 ,#;         #/:+/;,,/++:+/         ;+.
   ,+/.    ,;@+,        ,#H;,    ,/+,
      ;+;;/= @.  ${c3}.H${c2}#${c3}#X   ${c1}-X :///+;
      ;+=;;;.@,  ${c2}.X${c3}M${c2}@$.  ${c1}=X.//;=#/.
   ,;:      :@#=        =$H:     .+#-
 ,#=         #;-///==///-//         =#,
;+           :#-;;;:;;;;-X-           +:
@-      .-;;;;M-        =M/;;;-.      -X
 :;;::;;-.    #-        :+    ,-;;-;:==
              ,X        H.
               ;/      #=
                //    +;
                 '////'
EOF
        ;;

        "Septor"*)
            set_colors 4 7 4
            read -rd '' ascii_data <<'EOF'
${c1}ssssssssssssssssssssssssssssssssssssssss
ssssssssssssssssssssssssssssssssssssssss
ssssssssssssssssssssssssssssssssssssssss
ssssssssssssssssssssssssssssssssssssssss
ssssssssss${c2};okOOOOOOOOOOOOOOko;${c1}ssssssssss
sssssssss${c2}oNWWWWWWWWWWWWWWWWWWNo${c1}sssssssss
ssssssss${c2}:WWWWWWWWWWWWWWWWWWWWWW:${c1}ssssssss
ssssssss${c2}lWWWWWk${c1}ssssssssss${c2}lddddd:${c1}ssssssss
ssssssss${c2}cWWWWWNKKKKKKKKKKKKOx:${c1}ssssssssss
${c3}yy${c1}sssssss${c2}OWWWWWWWWWWWWWWWWWWWWx${c1}sssssss${c3}yy
yyyyyyyyyy${c2}:kKNNNNNNNNNNNNWWWWWW:${c3}yyyyyyyy
yyyyyyyy${c2}sccccc;${c3}yyyyyyyyyy${c2}kWWWWW:${c3}yyyyyyyy
yyyyyyyy${c2}:WWWWWWNNNNNNNNNNWWWWWW;${c3}yyyyyyyy
yyyyyyyy${c2}.dWWWWWWWWWWWWWWWWWWWNd${c3}yyyyyyyyy
yyyyyyyyyy${c2}sdO0KKKKKKKKKKKK0Od;${c3}yyyyyyyyyy
yyyyyyyyyyyyyyyyyyyyyyyyyyyyyyyyyyyyyyyy
yyyyyyyyyyyyyyyyyyyyyyyyyyyyyyyyyyyyyyyy
yyyyyyyyyyyyyyyyyyyyyyyyyyyyyyyyyyyyyyyy
yyyyyyyyyyyyyyyyyyyyyyyyyyyyyyyyyyyyyyyy
yyyyyyyyyyyyyyyyyyyyyyyyyyyyyyyyyyyyyyyy
EOF
        ;;

        "Serene"*)
            set_colors 6 6
            read -rd '' ascii_data <<'EOF'
${c1}              __---''''''---__
          .                      .
        :                          :
      -                       _______----_-
     s               __----'''     __----
 __h_            _-'           _-'     h
 '-._''--.._    ;           _-'         y
  :  ''-._  '-._/        _-'             :
  y       ':_       _--''                y
  m    .--'' '-._.;'                     m
  m   :        :                         m
  y    '.._     '-__                     y
  :        '--._    '''----___           :
   y            '--._         ''-- _    y
    h                '--._          :  h
     s                  __';         vs
      -         __..--''             -
        :_..--''                   :
          .                     _ .
            `''---______---''-``
EOF
        ;;

        "SharkLinux"*)
            set_colors 4 7
            read -rd '' ascii_data <<'EOF'
${c1}                              `:shd/
                          `:yNMMMMs
                       `-smMMMMMMN.
                     .+dNMMMMMMMMs
                   .smNNMMMMMMMMm`
                 .sNNNNNNNMMMMMM/
               `omNNNNNNNMMMMMMm
              /dNNNNNNNNMMMMMMM+
            .yNNNNNNNNNMMMMMMMN`
           +mNNNNNNNNNMMMMMMMMh
         .hNNNNNNNNNNMMMMMMMMMs
        +mMNNNNNNNNMMMMMMMMMMMs
      .hNMMNNNNMMMMMMMMMMMMMMMd
    .oNNNNNNNNNNMMMMMMMMMMMMMMMo
 `:+syyssoo++++ooooossssssssssso:
EOF
        ;;

        "Siduction"*)
            set_colors 4 4
            read -rd '' ascii_data <<'EOF'
${c1}                _aass,
               jQh: =$w
               QWmwawQW
               )$QQQQ@(   ..
         _a_a.   ~??^  syDY?Sa,
       _mW>-<$c       jWmi  imm.
       ]QQwayQE       4QQmgwmQQ`
        ?WWQWP'       -9QQQQQ@'._aas,
 _a%is.        .adYYs,. -"?!` aQB*~^3$c
_Qh;.nm       .QWc. {QL      ]QQp;..vmQ/
"QQmmQ@       -QQQggmQP      ]QQWmggmQQ(
 -???"         "$WQQQY`  __,  ?QQQQQQW!
        _yZ!?q,   -   .yWY!!Sw, "???^
       .QQa_=qQ       mQm>..vmm
        $QQWQQP       $QQQgmQQ@
         "???"   _aa, -9WWQQWY`
               _mB>~)$a  -~~
               mQms_vmQ.
               ]WQQQQQP
                -?T??"
EOF
        ;;

        "slackware_small"*)
            set_colors 4 7 1
            read -rd '' ascii_data <<'EOF'
${c1}   ________
  /  ______|
  | |______
  \\______  \\
   ______| |
| |________/
|____________
EOF
        ;;

        "Slackware"*)
            set_colors 4 7 1
            read -rd '' ascii_data <<'EOF'
${c1}                  :::::::
            :::::::::::::::::::
         :::::::::::::::::::::::::
       ::::::::${c2}cllcccccllllllll${c1}::::::
    :::::::::${c2}lc               dc${c1}:::::::
   ::::::::${c2}cl   clllccllll    oc${c1}:::::::::
  :::::::::${c2}o   lc${c1}::::::::${c2}co   oc${c1}::::::::::
 ::::::::::${c2}o    cccclc${c1}:::::${c2}clcc${c1}::::::::::::
 :::::::::::${c2}lc        cclccclc${c1}:::::::::::::
::::::::::::::${c2}lcclcc          lc${c1}::::::::::::
::::::::::${c2}cclcc${c1}:::::${c2}lccclc     oc${c1}:::::::::::
::::::::::${c2}o    l${c1}::::::::::${c2}l    lc${c1}:::::::::::
 :::::${c2}cll${c1}:${c2}o     clcllcccll     o${c1}:::::::::::
 :::::${c2}occ${c1}:${c2}o                  clc${c1}:::::::::::
  ::::${c2}ocl${c1}:${c2}ccslclccclclccclclc${c1}:::::::::::::
   :::${c2}oclcccccccccccccllllllllllllll${c1}:::::
    ::${c2}lcc1lcccccccccccccccccccccccco${c1}::::
      ::::::::::::::::::::::::::::::::
        ::::::::::::::::::::::::::::
           ::::::::::::::::::::::
                ::::::::::::
EOF
        ;;

        "SliTaz"*)
            set_colors 3 3
            read -rd '' ascii_data <<'EOF'
${c1}        @    @(               @
      @@   @@                  @    @/
     @@   @@                   @@   @@
    @@  %@@                     @@   @@
   @@  %@@@       @@@@@.       @@@@  @@
  @@@    @@@@    @@@@@@@    &@@@    @@@
   @@@@@@@ %@@@@@@@@@@@@ &@@@% @@@@@@@/
       ,@@@@@@@@@@@@@@@@@@@@@@@@@
  .@@@@@@@@@@@@@@@@@@@@@@@@@@@@@@@@@/
@@@@@@.  @@@@@@@@@@@@@@@@@@@@@  /@@@@@@
@@    @@@@@  @@@@@@@@@@@@,  @@@@@   @@@
@@ @@@@.    @@@@@@@@@@@@@%    #@@@@ @@.
@@ ,@@      @@@@@@@@@@@@@      @@@  @@
@   @@.     @@@@@@@@@@@@@     @@@  *@
@    @@     @@@@@@@@@@@@      @@   @
      @      @@@@@@@@@.     #@
       @      ,@@@@@       @
EOF
        ;;

        "SmartOS"*)
            set_colors 6 7
            read -rd '' ascii_data <<'EOF'
${c1}yyyyyyyyyyyyyyyyyyyyyyyyyyyyyyyyyyy
yyyyyyyyyyyyyyyyyyyyyyyyyyyyyyyyyyy
yyyys             oyyyyyyyyyyyyyyyy
yyyys  yyyyyyyyy  oyyyyyyyyyyyyyyyy
yyyys  yyyyyyyyy  oyyyyyyyyyyyyyyyy
yyyys  yyyyyyyyy  oyyyyyyyyyyyyyyyy
yyyys  yyyyyyyyy  oyyyyyyyyyyyyyyyy
yyyys  yyyyyyyyyyyyyyyyyyyyyyyyyyyy
yyyyy                         syyyy
yyyyyyyyyyyyyyyyyyyyyyyyyyyy  syyyy
yyyyyyyyyyyyyyyy  syyyyyyyyy  syyyy
yyyyyyyyyyyyyyyy  oyyyyyyyyy  syyyy
yyyyyyyyyyyyyyyy  oyyyyyyyyy  syyyy
yyyyyyyyyyyyyyyy  syyyyyyyyy  syyyy
yyyyyyyyyyyyyyyy              yyyyy
yyyyyyyyyyyyyyyyyyyyyyyyyyyyyyyyyyy
yyyyyyyyyyyyyyyyyyyyyyyyyyyyyyyyyyy
EOF
        ;;

        "SkiffOS"*)
            set_colors 4 7
            read -rd '' ascii_data <<'EOF'
${c2}
             ,@@@@@@@@@@@w,_
  ${c2}====~~~,,.${c2}A@@@@@@@@@@@@@@@@@W,_
  ${c1}`||||||||||||||L{${c2}"@$@@@@@@@@B"
   ${c1}`|||||||||||||||||||||L{${c2}"$D
     ${c2}@@@@@@@@@@@@@@@@@@@@@${c1}_||||}==,
      ${c2}*@@@@@@@@@@@@@@@@@@@@@@@@@p${c1}||||==,
        ${c1}`'||LLL{{""${c2}@$B@@@@@@@@@@@@@@@p${c1}||
            ${c1}`~=|||||||||||L"${c2}$@@@@@@@@@@@
                   ${c1}````'"""""""${c2}'""""""""
EOF
        ;;

        "Solus"*)
            set_colors 4 7 1
            read -rd '' ascii_data <<'EOF'
${c2}            -```````````
          `-+/------------.`
       .---:mNo---------------.
     .-----yMMMy:---------------.
   `------oMMMMMm/----------------`
  .------/MMMMMMMN+----------------.
 .------/NMMMMMMMMm-+/--------------.
`------/NMMMMMMMMMN-:mh/-------------`
.-----/NMMMMMMMMMMM:-+MMd//oso/:-----.
-----/NMMMMMMMMMMMM+--mMMMh::smMmyo:--
----+NMMMMMMMMMMMMMo--yMMMMNo-:yMMMMd/.
.--oMMMMMMMMMMMMMMMy--yMMMMMMh:-yMMMy-`
`-sMMMMMMMMMMMMMMMMh--dMMMMMMMd:/Ny+y.
`-/+osyhhdmmNNMMMMMm-/MMMMMMMmh+/ohm+
  .------------:://+-/++++++${c1}oshddys:
   -hhhhyyyyyyyyyyyhhhhddddhysssso-
    `:ossssssyysssssssssssssssso:`
      `:+ssssssssssssssssssss+-
         `-/+ssssssssssso+/-`
              `.-----..`
EOF
        ;;

        "Sulin"*)
            set_colors 4 7 1
            read -rd '' ascii_data <<'EOF'
${c2}
                         /\          /\
                        ( \\\\        // )
                         \ \\\\      // /
                          \_\\\\||||//_/
                           \/ _  _ \
                          \/|(O)(O)|
                         \/ |      |
     ___________________\/  \      /
    //                //     |____|
   //                ||     /      \
  //|                \|     \ 0  0 /
 // \       )         V    / \____/
//   \     /        (     /
      \   /_________|  |_/
      /  /\   /     |  ||
     /  / /  /      \  ||
     | |  | |        | ||
     | |  | |        | ||
     |_|  |_|        |_||
     \_\  \_\        \_\\
EOF
        ;;

        "Source Mage"* | "Source_Mage"*)
            set_colors 4 7 1
            read -rd '' ascii_data <<'EOF'
${c2}       :ymNMNho.
.+sdmNMMMMMMMMMMy`
.-::/yMMMMMMMMMMMm-
      sMMMMMMMMMMMm/
     /NMMMMMMMMMMMMMm:
    .MMMMMMMMMMMMMMMMM:
    `MMMMMMMMMMMMMMMMMN.
     NMMMMMMMMMMMMMMMMMd
     mMMMMMMMMMMMMMMMMMMo
     hhMMMMMMMMMMMMMMMMMM.
     .`/MMMMMMMMMMMMMMMMMs
        :mMMMMMMMMMMMMMMMN`
         `sMMMMMMMMMMMMMMM+
           /NMMMMMMMMMMMMMN`
             oMMMMMMMMMMMMM+
          ./sd.-hMMMMMMMMmmN`
      ./+oyyyh- `MMMMMMMMMmNh
                 sMMMMMMMMMmmo
                 `NMMMMMMMMMd:
                  -dMMMMMMMMMo
                    -shmNMMms.
EOF
        ;;

        "Sparky"*)
            set_colors 1 7
            read -rd '' ascii_data <<'EOF'
${c1}
           .            `-:-`
          .o`       .-///-`
         `oo`    .:/++:.
         os+`  -/+++:` ``.........```
        /ys+`./+++/-.-::::::----......``
       `syyo`++o+--::::-::/+++/-``
       -yyy+.+o+`:/:-:sdmmmmmmmmdy+-`
::-`   :yyy/-oo.-+/`ymho++++++oyhdmdy/`
`/yy+-`.syyo`+o..o--h..osyhhddhs+//osyy/`
  -ydhs+-oyy/.+o.-: ` `  :/::+ydhy+```-os-
   .sdddy::syo--/:.     `.:dy+-ohhho    ./:
     :yddds/:+oo+//:-`- /+ +hy+.shhy:     ``
      `:ydmmdysooooooo-.ss`/yss--oyyo
        `./ossyyyyo+:-/oo:.osso- .oys
       ``..-------::////.-oooo/   :so
    `...----::::::::--.`/oooo:    .o:
           ```````     ++o+:`     `:`
                     ./+/-`        `
                   `-:-.
                   ``
EOF
        ;;

        "Star"*)
            set_colors 7
            read -rd '' ascii_data <<'EOF'
${c1}                   ./
                  `yy-
                 `y.`y`
    ``           s-  .y            `
    +h//:..`    +/    /o    ``..:/so
     /o``.-::/:/+      o/://::-.`+o`
      :s`     `.        .`     `s/
       .y.                    .s-
        `y-                  :s`
      .-//.                  /+:.
   .:/:.                       .:/:.
-+o:.                             .:+:.
-///++///:::`              .-::::///+so-
       ``..o/              d-....```
           s.     `/.      d
           h    .+o-+o-    h.
           h  -o/`   `/o:  s:
          -s/o:`       `:o/+/
          /s-             -yo
EOF
        ;;

        "SteamOS"*)
            set_colors 5 7
            read -rd '' ascii_data <<'EOF'
${c1}              .,,,,.
        .,'onNMMMMMNNnn',.
     .'oNMANKMMMMMMMMMMMNNn'.
   .'ANMMMMMMMXKNNWWWPFFWNNMNn.
  ;NNMMMMMMMMMMNWW'' ,.., 'WMMM,
 ;NMMMMV+##+VNWWW' .+;'':+, 'WMW,
,VNNWP+${c2}######${c1}+WW,  ${c2}+:    ${c1}:+, +MMM,
'${c2}+#############,   +.    ,+' ${c1}+NMMM
${c2}  '*#########*'     '*,,*' ${c1}.+NMMMM.
${c2}     `'*###*'          ,.,;###${c1}+WNM,
${c2}         .,;;,      .;##########${c1}+W
${c2},',.         ';  ,+##############'
 '###+. :,. .,; ,###############'
  '####.. `'' .,###############'
    '#####+++################'
      '*##################*'
         ''*##########*''
              ''''''
EOF
        ;;

        "sunos_small" | "solaris_small")
            set_colors 3 7
            read -rd '' ascii_data <<'EOF'
${c1}       .   .;   .
   .   :;  ::  ;:   .
   .;. ..      .. .;.
..  ..             ..  ..
 .;,                 ,;.
EOF
        ;;

        "SunOS" | "Solaris")
            set_colors 3 7
            read -rd '' ascii_data <<'EOF'
${c1}                 `-     `
          `--    `+-    .:
           .+:  `++:  -/+-     .
    `.::`  -++/``:::`./+/  `.-/.
      `++/-`.`          ` /++:`
  ``   ./:`                .: `..`.-
``./+/:-                     -+++:-
    -/+`                      :.
EOF
        ;;

        "openSUSE Leap"* | "openSUSE_Leap"*)
            set_colors 2 7
            read -rd '' ascii_data <<'EOF'
${c2}                 `-++:`
               ./oooooo/-
            `:oooooooooooo:.
          -+oooooooooooooooo+-`
       ./oooooooooooooooooooooo/-
      :oooooooooooooooooooooooooo:
    `  `-+oooooooooooooooooooo/-   `
 `:oo/-   .:ooooooooooooooo+:`  `-+oo/.
`/oooooo:.   -/oooooooooo/.   ./oooooo/.
  `:+ooooo+-`  `:+oooo+-   `:oooooo+:`
     .:oooooo/.   .::`   -+oooooo/.
        -/oooooo:.    ./oooooo+-
          `:+ooooo+-:+oooooo:`
             ./oooooooooo/.
                -/oooo+:`
                  `:/.
EOF
        ;;

        "t2"*)
            set_colors 7 4
            read -rd '' ascii_data <<'EOF'
${c2}
TTTTTTTTTT
    tt   ${c1}222${c2}
    tt  ${c1}2   2${c2}
    tt     ${c1}2${c2}
    tt    ${c1}2${c2}
    tt  ${c1}22222${c2}
EOF
        ;;

        "openSUSE Tumbleweed"* | "openSUSE_Tumbleweed"*)
            set_colors 2 7
            read -rd '' ascii_data <<'EOF'
${c2}                                     ......
     .,cdxxxoc,.               .:kKMMMNWMMMNk:.
    cKMMN0OOOKWMMXo. ;        ;0MWk:.      .:OMMk.
  ;WMK;.       .lKMMNM,     :NMK,             .OMW;
 cMW;            'WMMMN   ,XMK,                 oMM'
.MMc               ..;l. xMN:                    KM0
'MM.                   'NMO                      oMM
.MM,                 .kMMl                       xMN
 KM0               .kMM0. .dl:,..               .WMd
 .XM0.           ,OMMK,    OMMMK.              .XMK
   oWMO:.    .;xNMMk,       NNNMKl.          .xWMx
     :ONMMNXMMMKx;          .  ,xNMWKkxllox0NMWk,
         .....                    .:dOOXXKOxl,
EOF
        ;;

        "opensuse_small" | "suse_small"*)
            set_colors 2 7
            read -rd '' ascii_data <<'EOF'
${c1}  _______
__|   __ \\
     / .\\ \\
     \\__/ |
   _______|
   \\_______
__________/
EOF
        ;;

        "openSUSE"* | "open SUSE"* | "SUSE"*)
            set_colors 2 7
            read -rd '' ascii_data <<'EOF'
${c2}           .;ldkO0000Okdl;.
       .;d00xl:^''''''^:ok00d;.
     .d00l'                'o00d.
   .d0Kd'${c1}  Okxol:;,.          ${c2}:O0d.
  .OK${c1}KKK0kOKKKKKKKKKKOxo:,      ${c2}lKO.
 ,0K${c1}KKKKKKKKKKKKKKK0P^${c2},,,${c1}^dx:${c2}    ;00,
.OK${c1}KKKKKKKKKKKKKKKk'${c2}.oOPPb.${c1}'0k.${c2}   cKO.
:KK${c1}KKKKKKKKKKKKKKK: ${c2}kKx..dd ${c1}lKd${c2}   'OK:
dKK${c1}KKKKKKKKKOx0KKKd ${c2}^0KKKO' ${c1}kKKc${c2}   dKd
dKK${c1}KKKKKKKKKK;.;oOKx,..${c2}^${c1}..;kKKK0.${c2}  dKd
:KK${c1}KKKKKKKKKK0o;...^cdxxOK0O/^^'  ${c2}.0K:
 kKK${c1}KKKKKKKKKKKKK0x;,,......,;od  ${c2}lKk
 '0K${c1}KKKKKKKKKKKKKKKKKKKK00KKOo^  ${c2}c00'
  'kK${c1}KKOxddxkOO00000Okxoc;''   ${c2}.dKk'
    l0Ko.                    .c00l'
     'l0Kk:.              .;xK0l'
        'lkK0xl:;,,,,;:ldO0kl'
            '^:ldxkkkkxdl:^'
EOF
        ;;
        "parch"* | "Parch"* | "PARCH"*)
            set_colors 4 6
            read -rd '' ascii_data <<'EOF'

   ${c1} ,#/*%*
  ${c1} #. ..,..,*,,
        ${c1} ,/,,...  ,.                  (/   ...
         ${c1} ,/,........   .,.      ./(/%/ .*      #*
         ${c1} .**,.....             ...,%&.           .,
          ${c1} ,%,....                .,                ,
          ${c1} ,&,...                .,,                &. .
          ${c1} (%,...               ..,&                *.
         ${c1} *&*..... &,,,,,,,#&   ..,&/               *.  /
        ${c1} *&*,..... &***%&&**,&  ...,&*              /   /
       ${c1} *&,....    &,**,,,**,#    ..,&/                .
      ${c1} (/,...      &***%%%(,       ..,%(               #
     ${c1} %*...        #,,,%             ..*%        .    *
    ${c1} %,..                              .,%     .     /
   ${c1} %,.                                 ..,,.      .%
  ${c1} /,.                             ${c1} ..#     .%
 ${c1} .,.           ${c2}    @@@@@#        ${c1} ./   ./.
 ${c1} ,..          ${c2}    #&%.%%@         ${c1} .#%&*
${c1} .,..          ${c2}    @//(*(@,        ${c1} ..
 ${c1} ,..        ${c2}    #@      /@@,      ${c1}
 ${c1} ...       ${c2}    &@         @@@     ${c1}
 ${c1} ,,.      ${c2}    (#         .@@#,     ${c1} ,
  ${c1} /,..   ${c2}    *****@%     #****/    ${c1} .
   ${c1} ((*....${c2}    /***%    %***   ${c1} .,.*
    ${c1} /&&&**,.., ${c2}*   **,*,,. ${c1} ...,(&%*
      ${c1} %&&&#*(**,,,,,,,,,,,,,,,*//(&&&&#
        ${c1} /, .,.......     .,,***/(/,,/
          ${c1} ./*/#*,,***,,***///(#%%*.

EOF
        ;;

        "SwagArch"*)
            set_colors 4 7 1
            read -rd '' ascii_data <<'EOF'
${c2}        .;ldkOKXXNNNNXXK0Oxoc,.
   ,lkXMMNK0OkkxkkOKWMMMMMMMMMM;
 'K0xo  ..,;:c:.     `'lKMMMMM0
     .lONMMMMMM'         `lNMk'
${c2}    ;WMMMMMMMMMO.              ${c1}....::...
${c2}    OMMMMMMMMMMMMKl.       ${c1}.,;;;;;ccccccc,
${c2}    `0MMMMMMMMMMMMMM0:         ${c1}.. .ccccccc.
${c2}      'kWMMMMMMMMMMMMMNo.   ${c1}.,:'  .ccccccc.
${c2}        `c0MMMMMMMMMMMMMN,${c1},:c;    :cccccc:
${c2} ckl.      `lXMMMMMMMMMX${c1}occcc:.. ;ccccccc.
${c2}dMMMMXd,     `OMMMMMMWk${c1}ccc;:''` ,ccccccc:
${c2}XMMMMMMMWKkxxOWMMMMMNo${c1}ccc;     .cccccccc.
${c2} `':ldxO0KXXXXXK0Okdo${c1}cccc.     :cccccccc.
                    :ccc:'     `cccccccc:,
                                   ''
EOF
        ;;

        "Tails"*)
            set_colors 5 7
            read -rd '' ascii_data <<'EOF'
${c1}      ``
  ./yhNh
syy/Nshh         `:o/
N:dsNshh  █   `ohNMMd
N-/+Nshh      `yMMMMd
N-yhMshh       yMMMMd
N-s:hshh  █    yMMMMd so//.
N-oyNsyh       yMMMMd d  Mms.
N:hohhhd:.     yMMMMd  syMMM+
Nsyh+-..+y+-   yMMMMd   :mMM+
+hy-      -ss/`yMMMM     `+d+
  :sy/.     ./yNMMMMm      ``
    .+ys- `:+hNMMMMMMy/`
      `hNmmMMMMMMMMMMMMdo.
       dMMMMMMMMMMMMMMMMMNh:
       +hMMMMMMMMMMMMMMMMMmy.
         -oNMMMMMMMMMMmy+.`
           `:yNMMMds/.`
              .//`
EOF
        ;;

        "TorizonCore"*)
            set_colors fg 3 4 8 5
            read -rd '' ascii_data <<'EOF'
${c2}                          `.::-.
                       `-://////:-.
                     `:////////////:.
                `.-.`  `-:///////-.     `
             `.://///:.`  `-::-.     `-://:.`
           .:///////////:.        `-:////////:.`
           `.://///////:-`       .:////////////:`
    `.-/:-`   `.:///:-`    ${c3}`-+o/.${c2}  `.://////-.     `.`
 `.:///////:-`   `.`    ${c3}`-+sssssso/.${c2}  `.--.     `-:///:-`
-/////////////:       ${c3}`+sssssssssssso-${c2}       `-://///////:-`
  .-///////:.`    ``    ${c3}-/sssssssso/.${c2}    `   .:///////////-.
     .-::.`    `-://:-.    ${c3}-/sso/.${c2}    `.:/:-.  `.://///-.
            `-:////////:-.    ${c3}`${c2}    `.:////////-.  `.-.
${c1}o-${c2}          -:///////////:`       .:////////////:`        ${c1}-o${c2}
${c1}hdho-${c2}         `-://///:.`    `..`   `-://////:.`       ${c1}-ohdh${c2}
${c1}/ydddho-${c2}         `--.`    `.:////:.`   `-::.`       ${c1}-ohdddy/${c2}
  ${c1}./ydddho:`${c2}           `.://////////:.          ${c1}`:ohdddy/.${c2}
`    ${c1}`/shddho:`${c2}        `.://////////:.       ${c1}`:ohddds/`${c2}    `
::-`    ${c1}`/shddhs:`${c2}        `.:////:.`      ${c1}`:shddhs/`${c2}    `-::
:///:-`    ${c1}`:shddhs/`${c2}        `..`      ${c1}`/shddhs:`${c2}    `-:///-
 `.:///:-`    ${c1}`:ohddhs/`${c2}            ${c1}`/shddho:`${c2}    `-:///:.`
    `.:///:-.     ${c1}-ohdddy/.${c2}      ${c1}./ydddho-${c2}     .-:///-.`
       `.:///:-.     ${c1}-+hdddy+//+ydddh+-${c2}     .-://:-.
          `.-///:-.     ${c1}-+yddddddy+-${c2}     .-://:-.
              .-://:-.     ${c1}./++/.${c2}     .-///:-.
                 .-:///:.`        `.:///:-`
                    `-:///:.````.:///:-`
                       `-:////////:-`
                          `-::::-`
EOF
        ;;

        "Trisquel"*)
            set_colors 4 6
            read -rd '' ascii_data <<'EOF'
${c1}                         ,o$$$o.
                      ,o$$Y"""Y$$b
    ,o$$$$$$o.       ,$$'   ,   Y$$b
 ,o$$$$$$$$$$$$o.    :$      b   Y$$.
,$$"'      "Y$$$$o.   'b.   ,b  d$$$
$$'  .d$$$$b  '$$$$o   'Y$$$Y  d$$$'
$$'  q'    'b  '$$$$$o._   _.o$$$$'
.$$,_    _,d$  ,$$$$$$$$$$$$${c2}$$$$Y'
${c1} '$$$$aaa$$$' .$$$$$$${c2}$$$$$$$$'
${c1}     """"     ${c2}d$$$$"'
             d$$$'   .d$$b.
             $$$$  .$"   'a$.
             $$$$  $b      $$.
             '$$$. '$b,,.  $$$
              '$$$.       .$$'
               'a$$$o._.o$$a'
                  'a$$$$a'
EOF
        ;;

        "Twister"*)
            set_colors 2 1 4 5 7
            read -rd '' ascii_data <<'EOF'
${c3}.......................${c4}.......${c5}.,:ccllllcc:.${c4}...
${c3}.......................${c5}.,;cldxkO0KXNNNWNNNX0x:
${c3}.................${c5}.,:ldkOOKK0OkkkkkOKWMMMMMMMNo
${c3}.............${c5},;coxO0Oxo::'${c4}.........${c5},oXMMMMMM0'
${c3}.........${c5},:ldkOOkc;'${c3}...${c4}.............${c5};OMMMMW0:${c4}.
${c3}.......${c5};ldkOxol:'${c3}......${c4}............${c5},dNMMX0''${c4}..
${c3}....${c5};:oxkxl:'${c3}..........${c4}..........${c5},lOWWXx:.,'${c4}..
${c3}..${c5},ldxkkd:'${c3}............${c5}.:c${c4}....${c5}':lkNMNOc,cdl'${c4}..
${c3}.${c5};oxxkkkc'${c3}.........${c5}.:clc;'.';lkKNNKk;;ck00l${c4}...
${c5}.lxxxkkkxoooooddxkOOko'..cok0KOd':::o0NXd;'${c4}...
${c3}.${c5}:odxxkkOOOOOOOkdoi'..:ddxdoc:::od0NWW0c'${c4}.....
${c3}...${c5}':;gggggg;::''.......::::x0XWMMMNO.::'${c4}.....
${c3}..............${c5};......,;od0KNWMWNK0O:::do'${c4}.....
${c3}...............${c5}'cclgggggggxdll":::'XKoo,${c4}......
${c3}.................${c5}',,,,,,,::::;ooNWMWOc'${c4}.......
${c3}..................${c5},:loxxxO0KXNNXK0ko:'${c4}........
${c3}..................${c5}';::;oTcoggcoF":::'${c4}.........
${c3}..................${c5}':o,.:::::::::,p'${c4}...........
${c3}..................${c5};'ccdxkOOOdxlf'${c4}.............
${c3}.................${c5},l;;XgggggXP:'${c4}...............
${c3}................${c5};lco;::::::'${c4}..................
${c3}..............${c5}.';ggggol'`${c4}.....................
${c3}.............${c5}':oo:''${c3}...${c4}.......................
EOF
        ;;

        "Ubuntu Cinnamon"* | "Ubuntu-Cinnamon"*)
            set_colors 1 7
            read -rd '' ascii_data <<'EOF'
${c1}            .-/+oooooooo+/-.
        `:+oooooooooooooooooo+:`
      -+oooooooooooooooooooooooo+-
    .ooooooooooooooooooo${c2}:ohNd${c1}oooooo.
   /oooooooooooo${c2}:/+oo++:/ohNd${c1}ooooooo/
  +oooooooooo${c2}:osNdhyyhdNNh+:+${c1}oooooooo+
 /ooooooooo${c2}/dN/${c1}ooooooooo${c2}/sNNo${c1}ooooooooo/
.ooooooooo${c2}oMd:${c1}oooooooooooo${c2}:yMy${c1}ooooooooo.
+ooooo${c2}:+o/Md${c1}oooooo${c2}:sm/${c1}oo/ooo${c2}yMo${c1}oooooooo+
ooo${c2}:sdMdosMo${c1}ooooo${c2}oNMd${c1}//${c2}dMd+${c1}o${c2}:so${c1}ooooooooo
oooo${c2}+ymdosMo${c1}ooo${c2}+mMm${c1}+/${c2}hMMMMMh+hs${c1}ooooooooo
+oooooo${c2}:${c1}:${c2}/Nm:${c1}/${c2}hMNo${c1}:y${c2}MMMMMMMMMM+${c1}oooooooo+
.ooooooooo${c2}/NNMNy${c1}:o${c2}NMMMMMMMMMMo${c1}ooooooooo.
/oooooooooo${c2}:yh:${c1}+m${c2}MMMMMMMMMMd/${c1}ooooooooo/
  +oooooooooo${c2}+${c1}/h${c2}mMMMMMMNds//o${c1}oooooooo+
   /oooooooooooo${c2}+:////:o/ymMd${c1}ooooooo/
    .oooooooooooooooooooo${c2}/sdh${c1}oooooo.
      -+oooooooooooooooooooooooo+-
        `:+oooooooooooooooooo+:`
            .-/+oooooooo+/-.
EOF
        ;;

        "Ubuntu Budgie"* | "Ubuntu-Budgie"*)
            set_colors 4 7 1
            read -rd '' ascii_data <<'EOF'
${c2}           ./oydmMMMMMMmdyo/.
        :smMMMMMMMMMMMhs+:++yhs:
     `omMMMMMMMMMMMN+`        `odo`
    /NMMMMMMMMMMMMN-            `sN/
  `hMMMMmhhmMMMMMMh               sMh`
 .mMmo-     /yMMMMm`              `MMm.
 mN/       yMMMMMMMd-              MMMm
oN-        oMMMMMMMMMms+//+o+:    :MMMMo
m/          +NMMMMMMMMMMMMMMMMm. :NMMMMm
M`           .NMMMMMMMMMMMMMMMNodMMMMMMM
M-            sMMMMMMMMMMMMMMMMMMMMMMMMM
mm`           mMMMMMMMMMNdhhdNMMMMMMMMMm
oMm/        .dMMMMMMMMh:      :dMMMMMMMo
 mMMNyo/:/sdMMMMMMMMM+          sMMMMMm
 .mMMMMMMMMMMMMMMMMMs           `NMMMm.
  `hMMMMMMMMMMM.oo+.            `MMMh`
    /NMMMMMMMMMo                sMN/
     `omMMMMMMMMy.            :dmo`
        :smMMMMMMMh+-`   `.:ohs:
           ./oydmMMMMMMdhyo/.
EOF
        ;;

        "Ubuntu-GNOME"*)
            set_colors 4 5 7 6
            read -rd '' ascii_data <<'EOF'
${c3}          ./o.
        .oooooooo
      .oooo```soooo
    .oooo`     `soooo
   .ooo`   ${c4}.o.${c3}   `\/ooo.
   :ooo   ${c4}:oooo.${c3}   `\/ooo.
    sooo    ${c4}`ooooo${c3}    \/oooo
     \/ooo    ${c4}`soooo${c3}    `ooooo
      `soooo    ${c4}`\/ooo${c3}    `soooo
${c4}./oo    ${c3}`\/ooo    ${c4}`/oooo.${c3}   `/ooo
${c4}`\/ooo.   ${c3}`/oooo.   ${c4}`/oooo.${c3}   ``
${c4}  `\/ooo.    ${c3}/oooo     ${c4}/ooo`
${c4}     `ooooo    ${c3}``    ${c4}.oooo
${c4}       `soooo.     .oooo`
         `\/oooooooooo`
            ``\/oo``
EOF
        ;;

        "Ubuntu Kylin"* | "Ubuntu-Kylin"*)
            set_colors 1 7 3
            read -rd '' ascii_data <<'EOF'
${c1}            .__=liiiiiii=__,
        ._=liiliii|i|i|iiilii=_.
      _=iiiii|ii|i|ii|i|inwwwzii=,
    .=liiii|ii|ii|wwww|i${c2}3QWWWW${c1}ziii=,
   =lii|i|ii|i|${c2}QQQWWWWWm]QWWQD${c1}||iiii=
  =lii|iiivw${c2}Qm${c1}>3${c2}WWWWWQWQQwwQw${c1}cii|i|ii=
 =lii|ii|n${c2}QWWWQ${c1}|)i${c2}|i${c1}%i|]${c2}TQWWWWm${c1}|ii|i|i=
.li|i|i|m${c2}WWWQV${c1}|ii${c2}wmD${c1}|iiii|${c2}TWWWWm${c1}|i|iiii,
=iii${c2}www|$WQWk${c1}|i${c2}aWWWD${c1}|i|i|ii]${c2}QQWQk${c1}|ii|i|=
iii${c2}QWWWQz$WW${c1}|i${c2}jQQWQm${c1}w|ii${c2}wW${c1}k|${c2}TTTTY${c1}i|i|iii
iiI${c2}QWQWWtyQQ${c1}|i|${c2}$WWWWWQWk${c1}||i|i|ii||i|ii|i
<|i|${c2}TTT|mQQWz${c1}|i${c2}3D${c1}]C|${c2}nD$W${c1}|ii${c2}vWWWWk${c1}||ii|i>
-|ii|i|i${c2}WWWQw${c1}|${c2}Tt${c1}|i3${c2}T${c1}|${c2}T${c1}|i|${c2}nQWQWDk${c1}|ii|ii`
 <|i|iii|${c2}VWQWWQ${c1}|i|i|||ii${c2}wmWWQWD${c1}||ii|ii+
  <|ii|i|i]${c2}$W@${c1}tv${c2}QQQWQQQWWTTHT${c1}1|iii|i|>
   <|i|ii|ii||v${c2}QWWWQWWW@vmWWWm${c1}|i|i|i>
    -<|i|ii|ii|i|${c2}TTTTTT${c1}|]${c2}QQWWWC${c1}|ii>`
      -<|i|ii|i|ii|i|i|ii3${c2}TTT${c1}t|i>`
         ~<|ii|ii|iiiii|i|||i>~
            -~~<|ii|i||i>~~`
EOF
        ;;


        "Ubuntu Touch"*)
            set_colors 3 7
            read -rd '' ascii_data <<'EOF'
${c1}
     ###############
   ##               ##
  ##  ${c2}##${c1}         ${c2}##${c1}  ##
  ##  ${c2}##${c1}  ${c2}#${c1}   ${c2}#${c1}  ${c2}##${c1}  ##
  ##       ${c2}###${c1}       ##
   ##               ##
     ###############
EOF
        ;;

        "Ubuntu MATE"* | "Ubuntu-MATE"*)
            set_colors 2 7
            read -rd '' ascii_data <<'EOF'
${c1}            .:/+oossssoo+/:.`
        `:+ssssssssssssssssss+:`
      -+sssssssssssssss${c2}y${c1}ssssssss+-
    .osssssssssssss${c2}yy${c1}ss${c2}mMmh${c1}ssssssso.
   /sssssssss${c2}ydmNNNmmd${c1}s${c2}mMMMMNdy${c1}sssss/
 `+ssssssss${c2}hNNdy${c1}sssssss${c2}mMMMMNdy${c1}ssssss+`
 +sssssss${c2}yNNh${c1}ss${c2}hmNNNNm${c1}s${c2}mMmh${c1}s${c2}ydy${c1}sssssss+
-sssss${c2}y${c1}ss${c2}Nm${c1}ss${c2}hNNh${c1}ssssss${c2}y${c1}s${c2}hh${c1}ss${c2}mMy${c1}sssssss-
+ssss${c2}yMNdy${c1}ss${c2}hMd${c1}ssssssssss${c2}hMd${c1}ss${c2}NN${c1}sssssss+
sssss${c2}yMMMMMmh${c1}sssssssssssss${c2}NM${c1}ss${c2}dMy${c1}sssssss
sssss${c2}yMMMMMmhy${c1}ssssssssssss${c2}NM${c1}ss${c2}dMy${c1}sssssss
+ssss${c2}yMNdy${c1}ss${c2}hMd${c1}ssssssssss${c2}hMd${c1}ss${c2}NN${c1}sssssss+
-sssss${c2}y${c1}ss${c2}Nm${c1}ss${c2}hNNh${c1}ssssssss${c2}dh${c1}ss${c2}mMy${c1}sssssss-
 +sssssss${c2}yNNh${c1}ss${c2}hmNNNNm${c1}s${c2}mNmh${c1}s${c2}ymy${c1}sssssss+
  +ssssssss${c2}hNNdy${c1}sssssss${c2}mMMMMmhy${c1}ssssss+
   /sssssssss${c2}ydmNNNNmd${c1}s${c2}mMMMMNdh${c1}sssss/
    .osssssssssssss${c2}yy${c1}ss${c2}mMmdy${c1}sssssso.
      -+sssssssssssssss${c2}y${c1}ssssssss+-
        `:+ssssssssssssssssss+:`
            .:/+oossssoo+/:.

EOF
        ;;

        "ubuntu_old02")
            set_colors 1 7 3
            read -rd '' ascii_data <<'EOF'
${c1}                         ./+o+-
${c2}                 yyyyy- ${c1}-yyyyyy+
${c2}              ${c2}://+//////${c1}-yyyyyyo
${c3}          .++ ${c2}.:/++++++/-${c1}.+sss/`
${c3}        .:++o:  ${c2}/++++++++/:--:/-
${c3}       o:+o+:++.${c2}`..```.-/oo+++++/
${c3}      .:+o:+o/.${c2}          `+sssoo+/
${c2} .++/+:${c3}+oo+o:`${c2}             /sssooo.
${c2}/+++//+:${c3}`oo+o${c2}               /::--:.
${c2}+/+o+++${c3}`o++o${c1}               ++////.
${c2} .++.o+${c3}++oo+:`${c1}             /dddhhh.
${c3}      .+.o+oo:.${c1}          `oddhhhh+
${c3}       +.++o+o`${c1}`-````.:ohdhhhhh+
${c3}        `:o+++ ${c1}`ohhhhhhhhyo++os:
${c3}          .o:${c1}`.syhhhhhhh/${c3}.oo++o`
${c1}              /osyyyyyyo${c3}++ooo+++/
${c1}                  ````` ${c3}+oo+++o:
${c3}                         `oo++.
EOF
        ;;

        "Ubuntu Studio"* | "Ubuntu-Studio")
            set_colors 6 7
            read -rd '' ascii_data <<'EOF'
${c1}              ..-::::::-.`
         `.:+++++++++++${c2}ooo${c1}++:.`
       ./+++++++++++++${c2}sMMMNdyo${c1}+/.
     .++++++++++++++++${c2}oyhmMMMMms${c1}++.
   `/+++++++++${c2}osyhddddhys${c1}+${c2}osdMMMh${c1}++/`
  `+++++++++${c2}ydMMMMNNNMMMMNds${c1}+${c2}oyyo${c1}++++`
  +++++++++${c2}dMMNhso${c1}++++${c2}oydNMMmo${c1}++++++++`
 :+${c2}odmy${c1}+++${c2}ooysoohmNMMNmyoohMMNs${c1}+++++++:
 ++${c2}dMMm${c1}+${c2}oNMd${c1}++${c2}yMMMmhhmMMNs+yMMNo${c1}+++++++
`++${c2}NMMy${c1}+${c2}hMMd${c1}+${c2}oMMMs${c1}++++${c2}sMMN${c1}++${c2}NMMs${c1}+++++++.
`++${c2}NMMy${c1}+${c2}hMMd${c1}+${c2}oMMMo${c1}++++${c2}sMMN${c1}++${c2}mMMs${c1}+++++++.
 ++${c2}dMMd${c1}+${c2}oNMm${c1}++${c2}yMMNdhhdMMMs${c1}+y${c2}MMNo${c1}+++++++
 :+${c2}odmy${c1}++${c2}oo${c1}+${c2}ss${c1}+${c2}ohNMMMMmho${c1}+${c2}yMMMs${c1}+++++++:
  +++++++++${c2}hMMmhs+ooo+oshNMMms${c1}++++++++
  `++++++++${c2}oymMMMMNmmNMMMMmy+oys${c1}+++++`
   `/+++++++++${c2}oyhdmmmmdhso+sdMMMs${c1}++/
     ./+++++++++++++++${c2}oyhdNMMMms${c1}++.
       ./+++++++++++++${c2}hMMMNdyo${c1}+/.
         `.:+++++++++++${c2}sso${c1}++:.
              ..-::::::-..
EOF
        ;;

        "Ubuntu Sway"* | "Ubuntu-Sway")
            set_colors 6 7
            read -rd '' ascii_data <<'EOF'
${c1}            .-/+oossssoo+\-.
        ´:+ssssssssssssssssss+:`
      -+ssssssssssssssssss${c2}yy${c1}ssss+-
    .ossssssssssssssssss${c2}dMMMNyy${c1}ssso.
   /sssssssssss${c2}hdmmNNmmyNMMMMh${c1}ssssss\
  +sssssssss${c2}hm${c1}ydMMMMMMMNdd${c2}ddy${c1}ssssssss+
 /ssssssss${c2}hN${c1}MM${c2}M${c1}yh${c2}hyyyyhmNM${c1}MM${c2}Nh${c1}ssssssss\
.ssssssss${c2}dM${c1}MM${c2}Nh${c1}ssssssssss${c2}hN${c1}MM${c2}Md${c1}ssssssss.
+sss${c2}yyyyyN${c1}MM${c2}Ny${c1}ssssssssssss${c2}yN${c1}MM${c2}My${c1}sssssss+
ossy${c2}NMMMNy${c1}MM${c2}h${c1}ssssssssssssss${c2}hm${c1}mm${c2}h${c1}ssssssso
ossy${c2}NMMMNy${c1}MM${c2}h${c1}sssssssssssssshmmmh${c1}ssssssso
+sss${c2}yyyyyN${c1}MM${c2}Ny${c1}ssssssssssss${c2}yN${c1}MM${c2}My${c1}sssssss+
.ssssssss${c2}dM${c1}MM${c2}Nh${c1}ssssssssss${c2}hN${c1}MM${c2}Md${c1}ssssssss.
 \ssssssss${c2}hN${c1}MM${c2}M${c1}yh${c2}hyyyyhdNM${c1}M${c2}MNh${c1}ssssssss/
  +sssssssss${c2}dm${c1}ydMMMMMMMMdd${c2}ddy${c1}ssssssss+
   \sssssssssss${c2}hdmNNNNmyNMMMMh${c1}ssssss/
    .ossssssssssssssssss${c2}dMMMNyy${c1}ssso.
      -+sssssssssssssssss${c2}yy${c1}sss+-
        `:+ssssssssssssssssss+:`
            .-\+oossssoo+/-.
EOF
        ;;

        "ubuntu_small")
            set_colors 1
            read -rd '' ascii_data <<'EOF'
${c1}       ..;,; .,;,.
    .,lool: .ooooo,
   ;oo;:    .coool.
 ....         ''' ,l;
:oooo,            'oo.
looooc            :oo'
 '::'             ,oo:
   ,.,       .... co,
    lo:;.   :oooo; .
     ':ooo; cooooc
        '''  ''''
EOF
        ;;

        "Ubuntu_old"* | "i3buntu"*)
            set_colors 1 7 3
            read -rd '' ascii_data <<'EOF'
${c1}            .-/+oossssoo+\-.
        ´:+ssssssssssssssssss+:`
      -+ssssssssssssssssssyyssss+-
    .ossssssssssssssssss${c2}dMMMNy${c1}sssso.
   /sssssssssss${c2}hdmmNNmmyNMMMMh${c1}ssssss\
  +sssssssss${c2}hm${c1}yd${c2}MMMMMMMNddddy${c1}ssssssss+
 /ssssssss${c2}hNMMM${c1}yh${c2}hyyyyhmNMMMNh${c1}ssssssss\
.ssssssss${c2}dMMMNh${c1}ssssssssss${c2}hNMMMd${c1}ssssssss.
+ssss${c2}hhhyNMMNy${c1}ssssssssssss${c2}yNMMMy${c1}sssssss+
oss${c2}yNMMMNyMMh${c1}ssssssssssssss${c2}hmmmh${c1}ssssssso
oss${c2}yNMMMNyMMh${c1}sssssssssssssshmmmh${c1}ssssssso
+ssss${c2}hhhyNMMNy${c1}ssssssssssss${c2}yNMMMy${c1}sssssss+
.ssssssss${c2}dMMMNh${c1}ssssssssss${c2}hNMMMd${c1}ssssssss.
 \ssssssss${c2}hNMMM${c1}yh${c2}hyyyyhdNMMMNh${c1}ssssssss/
  +sssssssss${c2}dm${c1}yd${c2}MMMMMMMMddddy${c1}ssssssss+
   \sssssssssss${c2}hdmNNNNmyNMMMMh${c1}ssssss/
    .ossssssssssssssssss${c2}dMMMNy${c1}sssso.
      -+sssssssssssssssss${c2}yyy${c1}ssss+-
        `:+ssssssssssssssssss+:`
            .-\+oossssoo+/-.
EOF
        ;;

        "Ubuntu"*)
            set_colors 1
            read -rd '' ascii_data <<'EOF'
${c1}                             ....
              .',:clooo:  .:looooo:.
           .;looooooooc  .oooooooooo'
        .;looooool:,''.  :ooooooooooc
       ;looool;.         'oooooooooo,
      ;clool'             .cooooooc.  ,,
         ...                ......  .:oo,
  .;clol:,.                        .loooo'
 :ooooooooo,                        'ooool
'ooooooooooo.                        loooo.
'ooooooooool                         coooo.
 ,loooooooc.                        .loooo.
   .,;;;'.                          ;ooooc
       ...                         ,ooool.
    .cooooc.              ..',,'.  .cooo.
      ;ooooo:.           ;oooooooc.  :l.
       .coooooc,..      coooooooooo.
         .:ooooooolc:. .ooooooooooo'
           .':loooooo;  ,oooooooooc
               ..';::c'  .;loooo:'
                             .
EOF
        ;;

        "Ultramarine Linux"* | "ultramarine"*)
            set_colors 4 7
            read -rd '' ascii_data <<'EOF'
${c1}            .cd0NNNNNNNXOdc.
        .:xKNNNNNNNNNNNNNNNNKd;.
      ,dXNNNNNNNNNNNNNNNNNNNNNNNd,
    'ONNNNNNNNNNNNNNNNNNNNNNNNNNNNO'
  .xNNNNNNNNNNNNNNNNNNNNNNNNNNNNNNNNk.
 .0NNNNNNNNNNNNNNNNNNNNNNNNNNNNNNNNNN0.
.0NNNNNNNNNNNNNNNNNNNNNNNNNNNNNNNNNNNN0.
dNNNNNNNNNNNNWWWWWWWWNNNNNNNNNNNNNNNNNNd
NNNNNNNNNNNNNW${c2}MMMMMMMM${c1}WWNNNNNNNNNNNNNNNN
NNNNNNNNNNNNNNW${c2}MMMMMMMMM${c1}WWNNNNNNNNNNNNNN
NNNNNNNNNNNNNNW${c2}MMMMMMMMMMMM${c1}WNNNNNNNNNNNN
NNNNNNNNNNWWW${c2}MMMMMMMMMMMMMMMM${c1}WWWNNNNNNNX
oNWWWW${c2}MMMMMMMMMMMMMMMMMMMMMMMMMMMM${c1}WWWNNo
 OW${c2}MMMMMMMMMMMMMMMMMMMMMMMMMMMMMMMMMM${c1}WO
 .OW${c2}MMMMMMMMMMMMMMMMMMMMMMMMMMMMMMMM${c1}WO.
   lNW${c2}MMMMMMMMMMMMMMMMMMMMMMMMMMMM${c1}WNl
    .dNW${c2}MMMMMMMMMMMMMMMMMMMMMMMM${c1}WNd.
      .cKW${c2}MMMMMMMMMMMMMMMMMMMM${c1}WKc.
         'oOXWWW${c2}MMMMMMMM${c1}WWWXOl.
             ;lkXNNNNNNXkl'
EOF
        ;;


        "Univalent"*)
            set_colors 6 6
            read -rd '' ascii_data <<'EOF'
${c1}
   UUUUUUU                   UUUUUUU
   UUUUUUU                   UUUUUUU
   UUUUUUU         A         UUUUUUU
   UUUUUUU        A|A        UUUUUUU
   UUUUUUU       A | A       UUUUUUU
   UUUUUUU      A  |  A      UUUUUUU
   UUUUUUU     A|  |  |A     UUUUUUU
   UUUUUUU    A |  |  | A    UUUUUUU
   UUUUUUU    A |  |  | A    UUUUUUU
   UUUUUUU    A |  |  | A    UUUUUUU
   UUUUUUU    A |  |  | A    UUUUUUU
   UUUUUUU    A |  |  | A    UUUUUUU
   UUUUUUU    A |  |  | A    UUUUUUU
    UUUUUUU   A |  |  | A   UUUUUUU
     UUUUUUU  A |  |  | A  UUUUUUU
       UUUUUUUAAAAAAAAAAAUUUUUUU
          UUUUUUUUUUUUUUUUUUU
             UUUUUUUUUUUUU
EOF
        ;;

        "Uos"*)
            set_colors 1 7 3
            read -rd '' ascii_data << 'EOF'
${c1}
                        .......
                    ..............
                ......................
             .............................
  uuuuuu    uuuuuu     ooooooooooo       ssssssssss
  u::::u    u::::u   oo:::::::::::oo   ss::::::::::s
  u::::u    u::::u  o:::::::::::::::oss:::::::::::::s
  u::::u    u::::u  o:::::ooooo:::::os::::::ssss:::::s
  u::::u    u::::u  o::::o     o::::o s:::::s  ssssss
  u::::u    u::::u  o::::o     o::::o   s::::::s
  u::::u    u::::u  o::::o     o::::o      s::::::s
  u:::::uuuu:::::u  o::::o     o::::ossssss   s:::::s
  u:::::::::::::::uuo:::::ooooo:::::os:::::ssss::::::s
  u:::::::::::::::uo:::::::::::::::os::::::::::::::s
  uu::::::::uu:::u oo:::::::::::oo  s:::::::::::ss
      uuuuuuuu  uuuu   ooooooooooo     sssssssssss
            .............................
                .....................
                    .............
                        ......
EOF
        ;;

        "Univention"*)
            set_colors 1 7
            read -rd '' ascii_data <<'EOF'
${c1}         ./osssssssssssssssssssssso+-
       `ohhhhhhhhhhhhhhhhhhhhhhhhhhhhy:
       shhhhhhhhhhhhhhhhhhhhhhhhhhhhhhh-
   `-//${c2}sssss${c1}/hhhhhhhhhhhhhh+${c2}s${c1}.hhhhhhhhh+
 .ohhhy${c2}sssss${c1}.hhhhhhhhhhhhhh.${c2}sss${c1}+hhhhhhh+
.yhhhhy${c2}sssss${c1}.hhhhhhhhhhhhhh.${c2}ssss${c1}:hhhhhh+
+hhhhhy${c2}sssss${c1}.hhhhhhhhhhhhhh.${c2}sssss${c1}yhhhhh+
+hhhhhy${c2}sssss${c1}.hhhhhhhhhhhhhh.${c2}sssss${c1}yhhhhh+
+hhhhhy${c2}sssss${c1}.hhhhhhhhhhhhhh.${c2}sssss${c1}yhhhhh+
+hhhhhy${c2}sssss${c1}.hhhhhhhhhhhhhh.${c2}sssss${c1}yhhhhh+
+hhhhhy${c2}sssss${c1}.hhhhhhhhhhhhhh.${c2}sssss${c1}yhhhhh+
+hhhhhy${c2}sssss${c1}.hhhhhhhhhhhhhh.${c2}sssss${c1}yhhhhh+
+hhhhhy${c2}sssss${c1}.hhhhhhhhhhhhhh.${c2}sssss${c1}yhhhhh+
+hhhhhy${c2}ssssss${c1}+yhhhhhhhhhhy/${c2}ssssss${c1}yhhhhh+
+hhhhhh:${c2}sssssss${c1}:hhhhhhh+${c2}.ssssssss${c1}yhhhhy.
+hhhhhhh+`${c2}ssssssssssssssss${c1}hh${c2}sssss${c1}yhhho`
+hhhhhhhhhs+${c2}ssssssssssss${c1}+hh+${c2}sssss${c1}/:-`
-hhhhhhhhhhhhhhhhhhhhhhhhhhhhhhho
 :yhhhhhhhhhhhhhhhhhhhhhhhhhhhh+`
   -+ossssssssssssssssssssss+:`
EOF
        ;;

        "uwuntu"*)
            set_colors 225 206 52
            read -rd '' ascii_data <<'EOF'
${c1}                                  &&
                               &&&&&&&&
   ,                  *&&&&&&  &&&&&&&&(
    &%%%%&&&&     &&&&&&&&&&&&  ,&&&&&
     %%${c2}%%%%&&${c1}&&&   ,&&&&&&&&&&&&&,   %&&&$&&&%%$%%%.
     &%%%${c2}%&&&&&${c1}&&#   &,       &&&&&&${c2}&&&&&&&%%%${c1}%%
      &%%&&${c2}&&&&${c1}&&&(               &&&${c2}&&&&&&%${c1}%%%
       &&&&&${c2}&&&${c1}&%                  *&&${c2}&&&&&${c1}&&%
    &&&/  &&&&${c3}\${c1}&                    ,${c3}/${c1}*.**
 %&&&&&&&&  &&&${c3}⟩${c1}.,                *.${c3}⟨${c1}
 %&&&&&&&&  &&${c3}/${c1}..      ${c3}/    \${c1}      ..${c3}\${c1}(&&&&&&
   #&&&#%%%%.%%%(      ${c3}\_/\_/${c1}      (%%%.%%%%/
        /%%%%%%%&&*              ,&&&%%%%%%&
           &&&&&&&&           &&&&&&&&&&&
            (&&&&&    &&&&&&&&&&&
            ${c2}%%${c1}  &   &&&&&&&&&&&&  &&&&&&&
           ${c2}%%%${c1}        #&&&&&&#   &&&&&&&&&
 ${c2}%%%%%     %%${c1}                     #&&&&&(
${c2}&%.      %%%${c1}
  ${c2}%%%%%%%
EOF
        ;;

        "Venom"*)
            set_colors 8 4
            read -rd '' ascii_data <<'EOF'
${c1}   :::::::          :::::::
   mMMMMMMm        dMMMMMMm
   /MMMMMMMo      +MMMMMMM/
    yMMMMMMN      mMMMMMMy
     NMMMMMMs    oMMMMMMm
     +MMMMMMN:   NMMMMMM+
      hMMMMMMy  sMMMMMMy
      :NMMMMMM::NMMMMMN:
       oMMMMMMyyMMMMMM+
        dMMMMMMMMMMMMh
        /MMMMMMMMMMMN:
         sMMMMMMMMMMo
          mMMMMMMMMd
          +MMMMMMMN:
            ::::::
EOF
        ;;

        "void_small")
            set_colors 2 8
            read -rd '' ascii_data <<'EOF'
${c1}    _______
 _ \\______ -
| \\  ___  \\ |
| | /   \ | |
| | \___/ | |
| \\______ \\_|
 -_______\\
EOF
        ;;

        "Void"*)
            set_colors 8 2 7
            read -rd '' ascii_data <<'EOF'
${c1}                        ..........
                   .::::::::::::::::::..
               ..:::::::::::::::::::::::::.
                '::::::::::::::::::::::::::::.
                  ':::::''      '':::::::::::::.
${c3}         ..         ${c1}'                '':::::::::.
${c3}        .||.                            ${c1}':::::::::
${c3}       .|||||.                            ${c1}'::::::::
${c3}      .|||||||:                             ${c1}::::::::
${c3}      |||||||:          ${c1}.::::::::.           ::::::::
${c2} ######${c3}||||||'   ${c2}##^ v##########v${c1}::. ${c2}#####  #############v
${c2}  ######${c3}||||| ${c2}##^ v####${c1}::::::${c2}####v${c1}::${c2}#####  #####${c1}:::::${c2}#####
${c2}   ######${c3}||${c2}##^   #####${c1}::::::${c2}#####${c1}::${c2}#####  #####${c1}:::::${c2}######
${c2}    ######^${c3}||    ${c2}#####${c1}:::::${c2}####^${c1}::${c2}#####  #####${c1}:::::${c2}#####^
${c2}     ##^${c3}|||||    ${c2}^###########^${c1}:::${c2}#####  ##############^
${c3}      |||||||:          ${c1}'::::::::'          .::::::::
${c3}      '|||||||:                            ${c1}.::::::::'
${c3}       '|||||||:.                           ${c1}'::::::
${c3}        '||||||||:.                           ${c1}':::
${c3}         ':|||||||||.                .          ${c1}'
${c3}           '|||||||||||:...    ...:||||.
${c3}             ':||||||||||||||||||||||||||.
${c3}                ':|||||||||||||||||||||||''
${c3}                   '':||||||||||||||:''
${c3}                          ''''''
EOF
        ;;

        "VNux"*)
            set_colors 11 8 15 1 7
            read -rd '' ascii_data <<'EOF'
${c1}              `
           ^[XOx~.
        ^_nwdbbkp0ti'
        <vJCZw0LQ0Uj>
${c2}          _j>!vC1,,
     ${c4},${c2}   ,CY${c3}O${c2}t${c3}O${c2}1(l;"
`${c4}~-{r(1I${c2} ^${c1}/zmwJuc:${c2}I^
'${c4}?)|${c1}U${c4}/}-${c2} ^${c3}f${c1}OCLLOw${c3}_${c2},;
 ,${c4}i,``. ${c2}",${c3}k%ooW@$d"${c2}I,'
  '    ;^${c3}u$$$$$$$$^<${c2}:^
   ` .>>${c3}($$${c5}$@@@@$$${c3}$nl${c2}[::
    `!}?${c3}B$${c5}%&WMMW&%$${c3}$1}-${c2}}":
    ^?j${c3}Z$${c5}WMMWWWWMMW$${c3}ofc${c2};;`
    <~x&${c3}$${c5}&MWWWWWWWWp${c3}-${c5}l>[<
${c1} 'ljmwn${c2}~tk8${c5}MWWWWM8O${c2}X${c1}r${c2}+]nC${c1}[
!JZqwwdX${c2}:^C8${c5}#MMMM@${c2}X${c1}Odpdpq0<
<wwwwmmpO${c2}1${c3}0@%%%%8${c2}d${c1}nqmwmqqqJl
?QOZmqqqpb${c2}t[run/?!${c1}0pwqqQj-,
 ^:l<{nUUv>      ^x00J("
                   ^"
EOF

        ;;

        "VzLinux"*)
            set_colors 1 7 3
            read -rd '' ascii_data <<'EOF'
${c2}                 ${c1}.::::::::.${c2}
    `/////`      ${c1}:zzzzzzzz${c2}        ://///-
     VVVVVu`         ${c1}-zzz`${c2}       /VVVVV.
     `dVVVVV        ${c1}.zzz`${c2}       :VVVVV:
      `VVVVVo       ${c1}zzz${c2}        -VVVVV/
       .VVVVV\     ${c1}zzz/${c2}       .VVVVV+
        -VVVVV:   ${c1}zzzzzzzzz${c2}  .dVVVVs
         \VVVVV-  ${c1}`````````${c2}  VVVVVV
          +VVVVV.           sVVVVu`
           oVVVVd`         +VVVVd`
            VVVVVV        /VVVVV.
            `uVVVVs      -VVVVV-
             `dVVVV+    .VVVVV/
              .VVVVV\  `dVVVV+
               -VVVVV-`uVVVVo
                :VVVVVVVVVVV
                 \VVVVVVVVu
                  oVVVVVVd`
                   sVVVVV.
                    ----.
EOF
        ;;

        "yiffOS"*)
            set_colors 93 92
            read -rd '' ascii_data <<'EOF'
${c1}            NK
             NxKXW
             WOlcoXW
             0olccloxNW
             XxllllllloxOKNW
             Nklllllllllllodk0XWW
            N0dllllllllllllllodxOKNW
          WKxlllllllllllllllllllooxOKN
        WKdllllllllllllllooooooooooooo
       Nxllllllllllllllloooooooooo${c2}oooo
${c1}     XXNOolllllllllllloooooooooo${c2}oooooo
${c1}   WX0xolllllllllllooooooooooo${c2}oooooooo
${c1} XWN0xolllllllllloooooooo${c2}ooooooooooooo
${c1}   Kkdolllllllooooddddd${c2}doooooooooooddo
${c1}        K00XNW${c2}      WX0xdooooooddddddd
                       WXOxdoooooodddd
                          WXOxdddddddd
                                NX0ddd
                                  WN0d
EOF
        ;;

        "semc"*)
            set_colors 2 8 1
            read -rd '' ascii_data <<'EOF'
${c1}            /\
     ______/  \
    /      |()| ${c2}E M C
${c1}   |   (-- |  |
    \   \  |  |
.----)   | |__|
|_______/ / ${c3}"${c1}  \
              ${c3}"
            "
EOF

        ;;
	
       "Vanilla"*)
            set_colors 11 15
            read -rd '' ascii_data <<'EOF'                      
${c1}
                .----:
               .-------.
              :---::----:
             .----::-----.
  .........  :----::-----: ..:::-::::..
.-----------------::------------------:
  ----::-----------::----------::::---:
   -----:::--------::-------:::-------
    :------::::--::...:::::---------:
     .---------::..    ..:---------.
      .::-----::..    .::----::.
        .:------:.......:-------:
       .--------::::::::-:::-------.
      .-------::-----.:-----::------.
     -----::------:   :------::-----
    :--::--------:     .-------::---:
   :----------::         .:----------
  
EOF
        ;;


        "Obarun"*)
            set_colors 6 6 7 1
            read -rd '' ascii_data <<'EOF'
${c1}                    ,;::::;
                ;cooolc;,
             ,coool;
           ,loool,
          loooo;
        :ooool
       cooooc            ,:ccc;
      looooc           :oooooool
     cooooo          ;oooooooooo,
    :ooooo;         :ooooooooooo
    oooooo          oooooooooooc
   :oooooo         :ooooooooool
   loooooo         ;oooooooool
   looooooc        .coooooooc
   cooooooo:           ,;co;
   ,ooooooool;       ,:loc
    cooooooooooooloooooc
     ;ooooooooooooool;
       ;looooooolc;
EOF
        ;;

        *"wii-linux-ngx"*|*"whiite-linux"*|\
        *"gc-linux"*)
            set_colors 6 7
            read -rd '' ascii_data <<'EOF'
${c1}'''''''            `~;:`            -''''''   ~kQ@@g\      ,EQ@@g/
h@@@@@@'          o@@@@@9`         `@@@@@@D  `@@@@@@@=     @@@@@@@?
'@@@@@@X         o@@@@@@@D         v@@@@@@:   R@@@@@@,     D@@@@@@_
 t@@@@@@'       _@@@@@@@@@;       `Q@@@@@U     ;fmo/-       ;fmo/-
 `Q@@@@@m       d@@@@@@@@@N       7@@@@@@'
  L@@@@@@'     :@@@@@&@@@@@|     `Q@@@@@Z     :]]]]]v      :]]]]]v
   Q@@@@@X     R@@@@Q`g@@@@Q     f@@@@@Q-     z@@@@@Q      v@@@@@Q
   r@@@@@@~   ;@@@@@/ ;@@@@@L   `@@@@@@/      z@@@@@Q      v@@@@@Q
    d@@@@@q   M@@@@#   H@@@@Q   ]@@@@@Q       z@@@@@Q      v@@@@@Q
    ,@@@@@@, >@@@@@;   _@@@@@c `@@@@@@>       z@@@@@Q      v@@@@@Q
     X@@@@@U Q@@@@R     Z@@@@Q`{@@@@@N        z@@@@@Q      v@@@@@Q
     .@@@@@@S@@@@@:     -@@@@@e@@@@@@:        z@@@@@Q      v@@@@@Q
      {@@@@@@@@@@U       t@@@@@@@@@@e         z@@@@@Q      v@@@@@Q
      `Q@@@@@@@@@'       `Q@@@@@@@@@-         z@@@@@Q      v@@@@@Q
       :@@@@@@@@|         ;@@@@@@@@=          z@@@@@Q      v@@@@@Q
        '2#@@Q6:           ,eQ@@QZ~           /QQQQQg      \QQQQQN
EOF
        ;;

        *"[Windows 11]"*|*"on Windows 11"*|\
        "Windows 11"* |"windows11")
            set_colors 4 6
            read -rd '' ascii_data <<'EOF'
${c1}
################  ################
################  ################
################  ################
################  ################
################  ################
################  ################
################  ################

################  ################
################  ################
################  ################
################  ################
################  ################
################  ################
################  ################
EOF
        ;;

        *"[Windows 10]"*|*"on Windows 10"*|"Windows 8"*|\
        "Windows 10"* |"windows10"|"windows8")
            set_colors 6 7
            read -rd '' ascii_data <<'EOF'
${c1}                                ..,
                    ....,,:;+ccllll
      ...,,+:;  cllllllllllllllllll
,cclllllllllll  lllllllllllllllllll
llllllllllllll  lllllllllllllllllll
llllllllllllll  lllllllllllllllllll
llllllllllllll  lllllllllllllllllll
llllllllllllll  lllllllllllllllllll
llllllllllllll  lllllllllllllllllll

llllllllllllll  lllllllllllllllllll
llllllllllllll  lllllllllllllllllll
llllllllllllll  lllllllllllllllllll
llllllllllllll  lllllllllllllllllll
llllllllllllll  lllllllllllllllllll
`'ccllllllllll  lllllllllllllllllll
       `' \\*::  :ccllllllllllllllll
                       ````''*::cll
                                 ``
EOF
        ;;

        "Windows"*)
            set_colors 1 2 4 3
            read -rd '' ascii_data <<'EOF'
${c1}        ,.=:!!t3Z3z.,
       :tt:::tt333EE3
${c1}       Et:::ztt33EEEL${c2} @Ee.,      ..,
${c1}      ;tt:::tt333EE7${c2} ;EEEEEEttttt33#
${c1}     :Et:::zt333EEQ.${c2} $EEEEEttttt33QL
${c1}     it::::tt333EEF${c2} @EEEEEEttttt33F
${c1}    ;3=*^```"*4EEV${c2} :EEEEEEttttt33@.
${c3}    ,.=::::!t=., ${c1}`${c2} @EEEEEEtttz33QF
${c3}   ;::::::::zt33)${c2}   "4EEEtttji3P*
${c3}  :t::::::::tt33.${c4}:Z3z..${c2}  ``${c4} ,..g.
${c3}  i::::::::zt33F${c4} AEEEtttt::::ztF
${c3} ;:::::::::t33V${c4} ;EEEttttt::::t3
${c3} E::::::::zt33L${c4} @EEEtttt::::z3F
${c3}{3=*^```"*4E3)${c4} ;EEEtttt:::::tZ`
${c3}             `${c4} :EEEEtttt::::z7
                 "VEzjt:;;z>*`
EOF
        ;;

        "Xubuntu"*)
            set_colors 4 7 1
            read -rd '' ascii_data <<'EOF'
${c1}           `.:/ossyyyysso/:.
        `.yyyyyyyyyyyyyyyyyyyy.`
      `yyyyyyyyyyyyyyyyyyyyyyyyyy`
    `yyyyyyyyyyyyyyyyyyyy${c2}::${c1}yyyyyyyy`
   .yyyyyyyyyyy${c2}/+:${c1}yyyyyyy${c2}ds${c1}yyy${c2}+y${c1}yyyy.
  yyyyyyy${c2}:o/${c1}yy${c2}dMMM+${c1}yyyyy${c2}/M+${c1}y${c2}:hM+${c1}yyyyyy
 yyyyyyy${c2}+MMMy${c1}y${c2}mMMMh${c1}yyyyy${c2}yM::mM+${c1}yyyyyyyy
`yyyyyyy${c2}+MMMMysMMMd${c1}yyyyy${c2}dh:mN+${c1}yyyyyyyyy`
yyyyyyyy${c2}:NMMMMmMMMMmmdhyy+/y:${c1}yyyyyyyyyyy
yyyyyyyy${c2}+MMMMMMMMMMMMMMMMMMNho:${c1}yyyyyyyyy
yyyyyyyy${c2}mMMMMMMMMMMMMMMMMMMMMMMy${c1}yyyyyyyy
yyyyyyy${c2}+MMMMMMMMMMMMMMMMMMMMMMMM/${c1}yyyyyyy
`yyyyyy${c2}sMMMMMMMMMMMMMMMMMMMMMMmo${c1}yyyyyyy`
 yyyyyy${c2}oMMMMMMMMMMMMMMMMMMMmy+${c1}yyyyyyyyy
  yyyyy${c2}:mMMMMMMMMMMMMMMNho/${c1}yyyyyyyyyyy
   .yyyy${c2}:yNMMMMMMMNdyo:${c1}yyyyyyyyyyyyy.
    `yyyyyy${c2}:/++/::${c1}yyyyyyyyyyyyyyyyy`
      `yyyyyyyyyyyyyyyyyyyyyyyyyy`
        `.yyyyyyyyyyyyyyyyyyyy.`
           `.:/oosyyyysso/:.`
EOF
        ;;

        "Soda"*)
            set_colors 1 7
            read -rd '' ascii_data <<'EOF'
${c2}                 @&&&&${c1}        *'*,
               ${c2}@@@@@@@&&&${c1}  **     '*,
              ${c2}@@@@@@@@@@@&&&&
            @&@@@@@@@@@@@@@@@&&&
           ${c1}******${c2}@@@@@@@@@@@@@@@&&&&
         ${c1}************${c2}@@@@@@@@@@@@@@
       ${c1}*****************${c2}@@@@@@@@@
      ${c1}**********************${c2}@@@
    @@@@@${c1}********************
   ${c2}@@@@@@@@@${c1}***************
 ${c2}@@@@@@@@@@@@@@@${c1}*********
 ${c2}@@@@@@@@@@@@@@@@@@${c1}****
    ${c2}@@@@@@@@@@@@@@@@@@
        @@@@@@@@@@@@
           @@@@@@@
EOF
        ;;

        "KrassOS"* | "Krass"*)
            set_colors 4 7
            read -rd '' ascii_data <<'EOF'
${c1}                  ${c2}**@@@@@@@@@@@*
             ${c2},@@@@%${c1}(((((((((((((${c2}%@@@@,
          ${c2}#@@&${c1}(((((((((((((((((((((((${c2}&@@%
        ${c2}@@&${c1}(((((((((((((((((((((((((((((${c2}@@@
      ${c2}@@&${c1}(((((((((((((((((((((((((((((((((${c2}&@@
    ${c2}.@@${c1}(((((((((((((((((((((((((((((((((((((${c2}@@.
    ${c2}@@${c1}(((((((((((((((((((((((((((((((((((((((${c2}@@
   ${c2}@@#${c1}(((((((((((((((((((((((((((((${c2}%@@@@@@@#${c1}(#${c2}@@
  ${c2}.@@${c1}((((((((((((((((${c2}#%@@@@@@@@@&%#${c1}((((${c2}%@&${c1}((((${c2}@@.
  ${c2}.@@${c1}(((((((/(${c2}&@@@@@@%${c1}(/((((((((((((((${c2}@@/${c1}(((((${c2}@@.
  ${c2}.@@${c1}(///////////////////////////////${c2}@${c1}(///////${c2}@@
   ${c2}%@#${c1}/////////////////////////////(${c2}#${c1}////////${c2}%@%
   ${c2} @@${c1}(///////////////////////////${c2}%${c1}/////////(${c2}@@
     ${c2}@@#${c1}***********************************${c2}%@@
      ${c2}*@@${c1}********************************${c2}/@@/
        ${c2},@@#${c1}***************************${c2}%@@*
           ${c2}@@@&${c1}********************${c2}/@@@@
               ${c2}&@@@@&${c1}(//***//(${c2}&@@@@&
${c1}                  ${c2}**@@@@@@@@@@@*
EOF
        ;;

        "IRIX"*)
            set_colors 4 7
            read -rd '' ascii_data <<'EOF'
${c1}           ./ohmNd/  +dNmho/-
     `:+ydNMMMMMMMM.-MMMMMMMMMdyo:.
   `hMMMMMMNhs/sMMM-:MMM+/shNMMMMMMh`
   -NMMMMMmo-` /MMM-/MMM- `-omMMMMMN.
 `.`-+hNMMMMMNhyMMM-/MMMshmMMMMMmy+...`
+mMNds:-:sdNMMMMMMMyyMMMMMMMNdo:.:sdMMm+
dMMMMMMmy+.-/ymNMMMMMMMMNmy/-.+hmMMMMMMd
oMMMMmMMMMNds:.+MMMmmMMN/.-odNMMMMmMMMM+
.MMMM-/ymMMMMMmNMMy..hMMNmMMMMMmy/-MMMM.
 hMMM/ `/dMMMMMMMN////NMMMMMMMd/. /MMMh
 /MMMdhmMMMmyyMMMMMMMMMMMMhymMMMmhdMMM:
 `mMMMMNho//sdMMMMM//NMMMMms//ohNMMMMd
  `/so/:+ymMMMNMMMM` mMMMMMMMmh+::+o/`
     `yNMMNho-yMMMM` NMMMm.+hNMMNh`
     -MMMMd:  oMMMM. NMMMh  :hMMMM-
      -yNMMMmooMMMM- NMMMyomMMMNy-
        .omMMMMMMMM-`NMMMMMMMmo.
          `:hMMMMMM. NMMMMMh/`
             .odNm+  /dNms.
EOF
        ;;

        "Zorin"*)
            set_colors 4 6
            read -rd '' ascii_data <<'EOF'
${c1}        `osssssssssssssssssssso`
       .osssssssssssssssssssssso.
      .+oooooooooooooooooooooooo+.


  `::::::::::::::::::::::.         .:`
 `+ssssssssssssssssss+:.`     `.:+ssso`
.ossssssssssssssso/.       `-+ossssssso.
ssssssssssssso/-`      `-/osssssssssssss
.ossssssso/-`      .-/ossssssssssssssso.
 `+sss+:.      `.:+ssssssssssssssssss+`
  `:.         .::::::::::::::::::::::`


      .+oooooooooooooooooooooooo+.
       -osssssssssssssssssssssso-
        `osssssssssssssssssssso`
EOF
        ;;

        *)
            case $kernel_name in
                *"BSD")
                    set_colors 1 7 4 3 6
                    read -rd '' ascii_data <<'EOF'
${c1}             ,        ,
            /(        )`
            \ \___   / |
            /- _  `-/  '
           (${c2}/\/ \ ${c1}\   /\
           ${c2}/ /   | `    ${c1}\
           ${c3}O O   ${c2}) ${c1}/    |
           ${c2}`-^--'${c1}`<     '
          (_.)  _  )   /
           `.___/`    /
             `-----' /
${c4}<----.     __ / __   \
${c4}<----|====${c1}O)))${c4}==${c1}) \) /${c4}====|
<----'    ${c1}`--' `.__,' \
             |        |
              \       /       /\
         ${c5}______${c1}( (_  / \______/
       ${c5},'  ,-----'   |
       `--{__________)
EOF
                ;;

                "Darwin")
                    set_colors 2 3 1 1 5 4
                    read -rd '' ascii_data <<'EOF'
${c1}                    c.'
                 ,xNMM.
               .OMMMMo
               lMMM"
     .;loddo:.  .olloddol;.
   cKMMMMMMMMMMNWMMMMMMMMMM0:
${c2} .KMMMMMMMMMMMMMMMMMMMMMMMWd.
 XMMMMMMMMMMMMMMMMMMMMMMMX.
${c3};MMMMMMMMMMMMMMMMMMMMMMMM:
:MMMMMMMMMMMMMMMMMMMMMMMM:
${c4}.MMMMMMMMMMMMMMMMMMMMMMMMX.
 kMMMMMMMMMMMMMMMMMMMMMMMMWd.
 ${c5}'XMMMMMMMMMMMMMMMMMMMMMMMMMMk
  'XMMMMMMMMMMMMMMMMMMMMMMMMK.
    ${c6}kMMMMMMMMMMMMMMMMMMMMMMd
     ;KMMMMMMMWXXWMMMMMMMk.
       "cooc*"    "*coo'"
EOF
                ;;

                "GNU"*)
                    set_colors fg 7
                    read -rd '' ascii_data <<'EOF'
${c1}    _-`````-,           ,- '- .
  .'   .- - |          | - -.  `.
 /.'  /                     `.   \
:/   :      _...   ..._      ``   :
::   :     /._ .`:'_.._\.    ||   :
::    `._ ./  ,`  :    \ . _.''   .
`:.      /   |  -.  \-. \\_      /
  \:._ _/  .'   .@)  \@) ` `\ ,.'
     _/,--'       .- .\,-.`--`.
       ,'/''     (( \ `  )
        /'/'  \    `-'  (
         '/''  `._,-----'
          ''/'    .,---'
           ''/'      ;:
             ''/''  ''/
               ''/''/''
                 '/'/'
                  `;
EOF
                ;;


                "Linux")
                    set_colors fg 8 3
                    read -rd '' ascii_data <<'EOF'
${c2}        #####
${c2}       #######
${c2}       ##${c1}O${c2}#${c1}O${c2}##
${c2}       #${c3}#####${c2}#
${c2}     ##${c1}##${c3}###${c1}##${c2}##
${c2}    #${c1}##########${c2}##
${c2}   #${c1}############${c2}##
${c2}   #${c1}############${c2}###
${c3}  ##${c2}#${c1}###########${c2}##${c3}#
${c3}######${c2}#${c1}#######${c2}#${c3}######
${c3}#######${c2}#${c1}#####${c2}#${c3}#######
${c3}  #####${c2}#######${c3}#####
EOF
                ;;

                "Profelis SambaBOX"* | "SambaBOX"*)
                    set_colors 3 6
                    read -rd '' ascii_data <<'EOF'
${c1}
                    #
               *////#####
           /////////#########(
      .((((((/////    ,####(#(((((
  /#######(((*             (#(((((((((.
//((#(#(#,        ((##(        ,((((((//
//////        #(##########(       //////
//////    ((#(#(#(#(##########(/////////
/////(    (((((((#########(##((((((/////
/(((#(                             ((((/
####(#                             ((###
#########(((/////////(((((((((,    (#(#(
########(   /////////(((((((*      #####
####///,        *////(((         (((((((
.///////////                .//(((((((((
     ///////////,       *(/////((((*
         ,/(((((((((##########/.
             .((((((#######
                  ((##*
EOF
                ;;

                "SunOS")
                    set_colors 3 7
                    read -rd '' ascii_data <<'EOF'
${c1}                 `-     `
          `--    `+-    .:
           .+:  `++:  -/+-     .
    `.::`  -++/``:::`./+/  `.-/.
      `++/-`.`          ` /++:`
  ``   ./:`                .: `..`.-
``./+/:-                     -+++:-
    -/+`                      :.
EOF
                ;;
            esac
        ;;
    esac

    # Overwrite distro colors if '$ascii_colors' doesn't
    # equal 'distro'.
    [[ ${ascii_colors[0]} != distro ]] && {
        color_text=off
        set_colors "${ascii_colors[@]}"
    }
}

main() {
    cache_uname
    get_os
    get_cache_dir

    # Load default config.
    eval "$config"

    get_args "$@"
    [[ $verbose != on ]] && exec 2>/dev/null
    get_simple "$@"
    get_distro
    get_bold
    get_distro_ascii

    # check if the output is a interactive terminal
    [[ $stdout == auto ]] && {
        [[ -t 1 ]] && stdout=off || stdout=on
    }

    [[ $stdout == on ]] && stdout

    # Minix doesn't support these sequences.
    [[ $TERM != minix && $stdout != on ]] && {
        # If the script exits for any reason, unhide the cursor.
        trap 'printf "\e[?25h\e[?7h"' EXIT

        # Hide the cursor and disable line wrap.
        printf '\e[?25l\e[?7l'
    }

    image_backend
    old_functions
    print_info
    dynamic_prompt

    # w3m-img: Draw the image a second time to fix
    # rendering issues in specific terminal emulators.
    [[ $image_backend == *w3m* ]] && display_image
    [[ $image_backend == *ueberzug* ]] && display_image

    # Add neofetch info to verbose output.
    err "Neofetch command: $0 $*"
    err "Neofetch version: $version"

    [[ $verbose == on ]] && printf '%b\033[m' "$err" >&2

    # If `--loop` was used, constantly redraw the image.
    while [[ $image_loop == on && $image_backend == w3m ]]; do
        display_image
        sleep 1
    done

    return 0
}

get_ascii_distro_name() {
    get_distro
    echo "$ascii_distro"
}

get_print_ascii() {
    cache_uname
    get_os
    get_distro
    get_bold
    get_distro_ascii
    echo "$ascii_data"
}

get_print_custom_ascii() {
    distro="$CUSTOM_DISTRO"
    ascii_distro=$distro
    get_distro_ascii
    echo "$ascii_data"
}

main "$@"<|MERGE_RESOLUTION|>--- conflicted
+++ resolved
@@ -3120,32 +3120,6 @@
         ;;
 
         "Mac OS X" | "macOS" | "iPhone OS")
-<<<<<<< HEAD
-            if [[ $osx_version == 10.[4-5]* ]]; then
-                mem_total="$(system_profiler SPHardwareDataType | grep Memory:)"
-                mem_total="${mem_total/Memory\: /}"
-                mem_total="${mem_total/ MB/}"
-
-                mem_used="$(vm_stat | grep Pages\ active:)"
-                mem_used="${mem_used/Pages active\: /}"
-                mem_used="${mem_used/\./}"
-
-                pages_inactive=$(vm_stat | grep "Pages inactive")
-                pages_inactive=${pages_inactive/Pages inactive\: /}
-                pages_inactive=${pages_inactive/\./}
-
-                mem_used=$((mem_used + pages_inactive))
-                mem_used=$((mem_used * 4096 / 1048576))
-            else
-                hw_pagesize="$(sysctl -n hw.pagesize)"
-                mem_total="$(($(sysctl -n hw.memsize) / 1024 / 1024))"
-                pages_app="$(($(sysctl -n vm.page_pageable_internal_count) - $(sysctl -n vm.page_purgeable_count)))"
-                pages_wired="$(vm_stat | awk '/ wired/ { print $4 }')"
-                pages_compressed="$(vm_stat | awk '/ occupied/ { printf $5 }')"
-                pages_compressed="${pages_compressed:-0}"
-                mem_used="$(((pages_app + ${pages_wired//.} + ${pages_compressed//.}) * hw_pagesize / 1024 / 1024))"
-            fi
-=======
             hw_pagesize="$(sysctl -n hw.pagesize)"
             mem_total="$(($(sysctl -n hw.memsize) / 1024 / 1024))"
             pages_app="$(($(sysctl -n vm.page_pageable_internal_count) - $(sysctl -n vm.page_purgeable_count)))"
@@ -3153,7 +3127,6 @@
             pages_compressed="$(vm_stat | awk '/ occupied/ { printf $5 }')"
             pages_compressed="${pages_compressed:-0}"
             mem_used="$(((pages_app + ${pages_wired//.} + ${pages_compressed//.}) * hw_pagesize / 1024 / 1024))"
->>>>>>> 5012c996
         ;;
 
         "BSD" | "MINIX" | "ravynOS")
@@ -3269,9 +3242,6 @@
         ;;
     esac
 
-<<<<<<< HEAD
-    memory="${mem_used} ${mem_label:-MiB} / ${mem_total} ${mem_label:-MiB} ${mem_perc:+(${mem_perc}%)}"
-=======
     # Uses temp variables from above: memory_unit_divider, memory_unit_multiplier
     if test "$memory_unit_divider" -ge 1; then
             printf -v mem_used "%'.*f" \
@@ -3285,8 +3255,7 @@
             mem_total=$((mem_total * memory_unit_multiplier))
     fi
 
-    memory="${mem_used}${mem_label:-MiB} / ${mem_total}${mem_label:-MiB} ${mem_perc:+(${mem_perc}%)}"
->>>>>>> 5012c996
+    memory="${mem_used} ${mem_label:-MiB} / ${mem_total} ${mem_label:-MiB} ${mem_perc:+(${mem_perc}%)}"
 
     # Bars.
     case $memory_display in
