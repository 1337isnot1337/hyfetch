--- conflicted
+++ resolved
@@ -1598,13 +1598,8 @@
 
     case "${name// }" in
         "${SHELL/*\/}" | *"sh" | "tmux"* | "screen") getterm "$parent" ;;
-<<<<<<< HEAD
-        "login" | "init") term="$(tty)" ;;
+        "login"* | *"Login"* | "init") term="$(tty)" ;;
         "ruby" | "1" | "systemd" | "sshd"* | "python"* | "USER"*"PID"*) unset term ;;
-=======
-        "login"* | *"Login"* | "init") term="$(tty)" ;;
-        "ruby" | "1" | "systemd" | "sshd"* | "python"*) unset term ;;
->>>>>>> e11d40cd
         "gnome-terminal-") term="gnome-terminal" ;;
         *) term="${name##*/}" ;;
     esac
