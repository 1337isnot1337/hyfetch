--- conflicted
+++ resolved
@@ -304,13 +304,8 @@
 NOTE: AIX, Hash, Alpine, AlterLinux, Amazon, Anarchy, Android, instantOS,
 Antergos, antiX, "AOSC OS", "AOSC OS/Retro", Apricity, ArchCraft,
 ArcoLinux, ArchBox, ARCHlabs, ArchStrike, XFerience, ArchMerge, Arch,
-<<<<<<< HEAD
 Artix, Arya, Bedrock, BigLinux, Bitrig, BlackArch, BLAG, BlankOn, BlueLight,
-bonsai, BSD, BunsenLabs, Calculate, Carbs, CentOS, Chakra, ChaletOS,
-=======
-Artix, Arya, Bedrock, Bitrig, BlackArch, BLAG, BlankOn, BlueLight,
 bonsai, BSD, BunsenLabs, "Cachy OS", Calculate, Carbs, CentOS, Chakra, ChaletOS,
->>>>>>> 8a6cb79b
 Chapeau, Chrom*, Cleanjaro, ClearOS, Clear_Linux, Clover, Condres,
 Container_Linux, CRUX, Cucumber, dahlia, Debian, Deepin, DesaOS,
 Devuan, DracOS, DarkOs, Itc, DragonFly, Drauger, Elementary,
